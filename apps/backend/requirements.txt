# FastAPI and web framework
fastapi==0.104.1
uvicorn[standard]==0.24.0
python-multipart==0.0.6

# Database
sqlalchemy==2.0.44
alembic==1.12.1
psycopg2-binary==2.9.11
psycopg==3.2.12
pgvector==0.2.4

# Authentication and security
python-jose[cryptography]==3.3.0
passlib[bcrypt]==1.7.4

# Pydantic and validation
pydantic==2.12.3
pydantic-settings==2.11.0
email-validator==2.1.0

# LangChain and LangGraph
langchain==0.3.27
langgraph==0.2.65
langchain-community==0.3.27
langgraph-checkpoint-postgres==2.0.25
langgraph-checkpoint-sqlite==2.0.11
<<<<<<< HEAD
langchain-groq==0.3.8

# LLM and embeddings
groq==0.33.0
openai==1.3.8
=======
langchain-groq==1.0.0

# LLM and embeddings
groq==0.33.0
openai==1.12.0
>>>>>>> fe37403a

# Vector operations
numpy==2.3.4

# Testing
pytest==7.4.3
pytest-asyncio==0.21.1
<<<<<<< HEAD
httpx==0.27.2
=======
httpx>=0.25.2
>>>>>>> fe37403a

# Development
black==23.11.0
isort==5.12.0
flake8==6.1.0
mypy==1.7.1

# Environment
python-dotenv==1.0.0

# Date/time
python-dateutil==2.8.2
dateparser==1.2.2

# JSON handling
orjson==3.11.4

# File handling
aiofiles==23.2.1

# Logging
structlog==23.2.0

# Payment processing
stripe==13.1.0
# OCR and image processing
pytesseract==0.3.13
Pillow==12.0.0
<<<<<<< HEAD
pdf2image==1.17.0
=======
pdf2image==1.17.0

# Supabase client for storage
supabase==2.0.3

# PDF processing for RAG ingestion
pdfplumber==0.10.3
>>>>>>> fe37403a
<|MERGE_RESOLUTION|>--- conflicted
+++ resolved
@@ -25,19 +25,11 @@
 langchain-community==0.3.27
 langgraph-checkpoint-postgres==2.0.25
 langgraph-checkpoint-sqlite==2.0.11
-<<<<<<< HEAD
-langchain-groq==0.3.8
-
-# LLM and embeddings
-groq==0.33.0
-openai==1.3.8
-=======
 langchain-groq==1.0.0
 
 # LLM and embeddings
 groq==0.33.0
 openai==1.12.0
->>>>>>> fe37403a
 
 # Vector operations
 numpy==2.3.4
@@ -45,11 +37,7 @@
 # Testing
 pytest==7.4.3
 pytest-asyncio==0.21.1
-<<<<<<< HEAD
-httpx==0.27.2
-=======
 httpx>=0.25.2
->>>>>>> fe37403a
 
 # Development
 black==23.11.0
@@ -78,14 +66,10 @@
 # OCR and image processing
 pytesseract==0.3.13
 Pillow==12.0.0
-<<<<<<< HEAD
-pdf2image==1.17.0
-=======
 pdf2image==1.17.0
 
 # Supabase client for storage
 supabase==2.0.3
 
 # PDF processing for RAG ingestion
-pdfplumber==0.10.3
->>>>>>> fe37403a
+pdfplumber==0.10.3