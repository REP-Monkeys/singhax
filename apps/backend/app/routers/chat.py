"""Chat conversation API endpoints."""

from fastapi import APIRouter, Depends, HTTPException, status, UploadFile, File, Form
from sqlalchemy.orm import Session
from typing import Dict, Any
import uuid
<<<<<<< HEAD
import asyncio
from datetime import datetime
from concurrent.futures import ThreadPoolExecutor
=======
import os
from datetime import datetime, date
from pathlib import Path
>>>>>>> 95bd68c0

from app.core.db import get_db
from app.core.security import get_current_user_supabase
from app.models.user import User
from app.schemas.chat import (
    ChatMessageRequest,
    ChatMessageResponse,
    ChatSessionCreate,
    ChatSessionResponse,
    ChatSessionState,
    ImageUploadResponse
)
from app.agents.graph import create_conversation_graph
from app.services.ocr import OCRService, JSONExtractor
from langchain_core.messages import HumanMessage, AIMessage

# Cache for conversation graph (avoid recreating on every request)
_graph_cache: Dict[str, Any] = {}

# Thread pool executor for running synchronous graph operations
_executor = ThreadPoolExecutor(max_workers=4, thread_name_prefix="graph_exec")


def serialize_dates(obj: Any) -> Any:
    """Recursively serialize date objects to ISO format strings."""
    if isinstance(obj, (date, datetime)):
        return obj.isoformat()
    elif isinstance(obj, dict):
        return {key: serialize_dates(value) for key, value in obj.items()}
    elif isinstance(obj, list):
        return [serialize_dates(item) for item in obj]
    return obj


def get_conversation_graph(db: Session):
    """Get or create cached conversation graph."""
    # Simple caching - creates graph once per app instance
    if "graph" not in _graph_cache:
        print("INFO: Initializing conversation graph...")
        _graph_cache["graph"] = create_conversation_graph(db)
    return _graph_cache["graph"]


router = APIRouter(
    prefix="/chat",
    tags=["chat"],
)


@router.post("/test", response_model=ChatMessageResponse)
async def test_message(
    request: ChatMessageRequest,
    db: Session = Depends(get_db)
) -> ChatMessageResponse:
    """Simple test endpoint that returns a basic response."""
    return ChatMessageResponse(
        session_id=request.session_id,
        message=f"Hello! You said: {request.message}",
        state={
            "current_intent": "test",
            "trip_details": {},
            "travelers_data": {},
            "preferences": {},
            "awaiting_confirmation": False,
            "confirmation_received": False,
        },
        quote=None,
        requires_human=False,
    )


@router.post("/message", response_model=ChatMessageResponse)
async def send_message(
    request: ChatMessageRequest,
    current_user: User = Depends(get_current_user_supabase),
    db: Session = Depends(get_db)
) -> ChatMessageResponse:
    """
    Send a message and get intelligent AI response using LangGraph.
    
    This endpoint uses the full LangGraph conversation flow with:
    - Groq LLM for intent classification and extraction
    - 6-question structured flow
    - Real quote generation
    - Session persistence via PostgreSQL checkpointing
    """
    
    # Validate session_id
    try:
        uuid.UUID(request.session_id)
    except ValueError:
        raise HTTPException(status_code=400, detail="Invalid session_id format")
    
    # Get graph
    try:
        graph = get_conversation_graph(db)
    except Exception as e:
        print(f"❌ Graph initialization failed: {e}")
        raise HTTPException(
            status_code=503,
            detail="Chat service is temporarily unavailable. Please try again."
        )
    
    # Invoke LangGraph with real conversation intelligence
    # The checkpointer automatically handles state persistence
    config = {"configurable": {"thread_id": request.session_id}}

    try:
        print(f"\n💬 Processing message for session {request.session_id[:8]}...")
        print(f"   User message: '{request.message[:80]}...'")

        # Load existing state from checkpointer to preserve conversation context
        try:
            existing_state = graph.get_state(config)
        except Exception as e:
            print(f"   ⚠️  Could not load existing state: {e}")
            existing_state = None

        if existing_state and existing_state.values and existing_state.values.get("messages"):
            # Continuing existing conversation - append new message to existing state
            print(f"   📂 Loaded existing state with {len(existing_state.values.get('messages', []))} messages")
            # Get the messages list and append new message
            existing_messages = list(existing_state.values.get("messages", []))
            existing_messages.append(HumanMessage(content=request.message))

            # Create input with updated messages
            current_state = {"messages": existing_messages}
        else:
            # New conversation - initialize state
            print(f"   🆕 Starting new conversation")
            current_state = {
                "messages": [HumanMessage(content=request.message)],
                "user_id": str(current_user.id),
                "session_id": request.session_id,
            }

        # Invoke graph with messages - graph will handle merging with checkpoint state
        # Run in thread pool executor to prevent blocking the async event loop
        result = await asyncio.wait_for(
            asyncio.get_event_loop().run_in_executor(
                _executor, graph.invoke, current_state, config
            ),
            timeout=30.0
        )
        
        print(f"✅ Graph execution complete")
        
    except asyncio.TimeoutError:
        print(f"⏱️  Graph execution timeout (30s limit exceeded)")
        # Return graceful timeout message to user
        return ChatMessageResponse(
            session_id=request.session_id,
            message="I'm taking longer than expected to process your request. Please try again or rephrase your question.",
            state={},
            quote=None,
            requires_human=True
        )
    
    except RecursionError as e:
        print(f"❌ Recursion limit hit: {e}")
        # Return graceful error to user
        return ChatMessageResponse(
            session_id=request.session_id,
            message="I apologize, but I'm having trouble processing that. Could you rephrase your question?",
            state={},
            quote=None,
            requires_human=True
        )
    
    except Exception as e:
        print(f"❌ Graph execution error: {e}")
        import traceback
        traceback.print_exc()
        
        # Try to return a helpful error message
        error_message = "I encountered an issue processing your message. "
        
        if "LLM" in str(e) or "Groq" in str(e):
            error_message += "Our AI service is experiencing issues. Please try again."
        elif "database" in str(e).lower():
            error_message += "We're having database connectivity issues. Please try again."
        else:
            error_message += "Please try rephrasing or contact support."
        
        return ChatMessageResponse(
            session_id=request.session_id,
            message=error_message,
            state={},
            quote=None,
            requires_human=True
        )
    
    # Extract agent response (existing code continues...)
    agent_response = "I'm processing your request..."
    messages = result.get("messages", [])
    
    if messages:
        for msg in reversed(messages):
            if isinstance(msg, AIMessage):
                agent_response = msg.content
                break
    
    # Extract quote data if available
    quote_data = result.get("quote_data")
    
    if quote_data:
        print(f"💰 Quote generated successfully")
        print(f"   Destination: {quote_data.get('destination')}")
        print(f"   Tiers available: {list(quote_data.get('quotes', {}).keys())}")
    
    # Build response with comprehensive state (serialize date objects)
    trip_details_serialized = serialize_dates(result.get("trip_details", {}))
    quote_data_serialized = serialize_dates(quote_data) if quote_data else None

    # Debug: Log the state being sent to frontend
    print(f"📤 Sending to frontend:")
    print(f"   trip_details: {trip_details_serialized}")
    print(f"   travelers_data: {result.get('travelers_data', {})}")
    print(f"   preferences: {result.get('preferences', {})}")
    print(f"   quote_data: {quote_data_serialized}")

    return ChatMessageResponse(
        session_id=request.session_id,
        message=agent_response,
        state={
            "current_intent": result.get("current_intent", ""),
            "trip_details": trip_details_serialized,
            "travelers_data": result.get("travelers_data", {}),
            "preferences": result.get("preferences", {}),
            "awaiting_confirmation": result.get("awaiting_confirmation", False),
            "confirmation_received": result.get("confirmation_received", False),
            "awaiting_field": result.get("awaiting_field", ""),
        },
        quote=quote_data_serialized,
        requires_human=result.get("requires_human", False),
    )


@router.post("/session", response_model=ChatSessionResponse)
async def create_session(
    request: ChatSessionCreate,
    db: Session = Depends(get_db)
) -> ChatSessionResponse:
    """
    Create a new chat session.
    
    Returns a new session_id that can be used for subsequent messages.
    Optionally associates session with a user_id.
    """
    # Generate new session ID
    session_id = str(uuid.uuid4())
    
    # Return session info
    return ChatSessionResponse(
        session_id=session_id,
        created_at=datetime.utcnow().isoformat() + "Z",
        user_id=request.user_id
    )


@router.get("/session/{session_id}", response_model=ChatSessionState)
async def get_session_state(
    session_id: str,
    db: Session = Depends(get_db)
) -> ChatSessionState:
    """
    Get the current state of a chat session.
    
    Returns conversation state and message history.
    """
    # Validate session_id
    try:
        uuid.UUID(session_id)
    except ValueError:
        raise HTTPException(
            status_code=400,
            detail="Invalid session_id format"
        )
    
    # Create graph and get state
    try:
        graph = get_conversation_graph(db)
        config = {"configurable": {"thread_id": session_id}}
        state = graph.get_state(config)
    except Exception as e:
        raise HTTPException(
            status_code=500,
            detail=f"Failed to retrieve session: {str(e)}"
        )
    
    # Check if session exists
    if state is None or not state.values.get("messages"):
        raise HTTPException(
            status_code=404,
            detail=f"Session {session_id} not found"
        )
    
    # Format messages for response
    formatted_messages = []
    for msg in state.values.get("messages", []):
        role = "user" if isinstance(msg, HumanMessage) else "assistant"
        content = msg.content if hasattr(msg, 'content') else str(msg)
        formatted_messages.append({"role": role, "content": content})
    
    return ChatSessionState(
        session_id=session_id,
        state=state.values,
        messages=formatted_messages
    )


@router.post("/upload-image", response_model=ImageUploadResponse)
async def upload_image(
    session_id: str = Form(...),
    file: UploadFile = File(...),
    current_user: User = Depends(get_current_user_supabase),
    db: Session = Depends(get_db)
) -> ImageUploadResponse:
    """
    Upload an image or PDF document and extract text using OCR.
    
    The extracted text will be available for use in the chat conversation.
    Supports: PNG, JPEG, PDF formats (max 10MB).
    """
    # Validate session_id
    try:
        uuid.UUID(session_id)
    except ValueError:
        raise HTTPException(status_code=400, detail="Invalid session_id format")
    
    # Validate file type
    allowed_extensions = {'.png', '.jpg', '.jpeg', '.pdf', '.tiff', '.bmp'}
    file_ext = Path(file.filename).suffix.lower() if file.filename else ''
    
    if file_ext not in allowed_extensions:
        raise HTTPException(
            status_code=400,
            detail=f"Unsupported file type. Allowed: {', '.join(allowed_extensions)}"
        )
    
    # Validate file size (10MB max)
    MAX_FILE_SIZE = 10 * 1024 * 1024  # 10MB
    file_bytes = await file.read()
    
    if len(file_bytes) > MAX_FILE_SIZE:
        raise HTTPException(
            status_code=400,
            detail=f"File too large. Maximum size: 10MB"
        )
    
    try:
        # Initialize services
        ocr_service = OCRService()
        json_extractor = JSONExtractor()
        
        # Step 1: Extract text from document
        ocr_result = ocr_service.extract_text(file_bytes, file.filename or "uploaded_file")
        
        # Check for errors
        if ocr_result.get("error"):
            raise HTTPException(
                status_code=500,
                detail=f"OCR processing failed: {ocr_result.get('error')}"
            )
        
        ocr_text = ocr_result.get("text", "")
        if not ocr_text:
            raise HTTPException(
                status_code=500,
                detail="No text could be extracted from the document"
            )
        
        # Step 2: Extract structured JSON data
        print(f"📄 Extracting structured data from document...")
        extracted_json = json_extractor.extract(
            ocr_text=ocr_text,
            session_id=session_id,
            filename=file.filename or "uploaded_file"
        )
        
        # Generate image ID
        image_id = f"img_{uuid.uuid4().hex[:12]}"
        
        # Save file temporarily
        uploads_dir = Path("apps/backend/uploads/temp")
        uploads_dir.mkdir(parents=True, exist_ok=True)
        file_path = uploads_dir / f"{image_id}{file_ext}"
        
        with open(file_path, "wb") as f:
            f.write(file_bytes)
        
        # Step 3: Auto-process document via graph
        graph_result = None
        agent_message = None
        
        if ocr_text and extracted_json.get("document_type") != "unknown":
            try:
                graph = get_conversation_graph(db)
                config = {"configurable": {"thread_id": session_id}}
                
                # Create message indicating document upload (like ChatGPT - no raw OCR text shown)
                # The structured JSON is stored in state and processed by the graph
                import json
                ocr_message = f"[User uploaded a document: {file.filename}]"
                
                # Load existing state
                try:
                    existing_state = graph.get_state(config)
                    existing_messages = list(existing_state.values.get("messages", [])) if existing_state else []
                    state_values = existing_state.values if existing_state else {}
                except:
                    existing_messages = []
                    state_values = {}
                
                # Store extracted JSON in state for processing (not in message content)
                if "document_data" not in state_values:
                    state_values["document_data"] = []
                state_values["document_data"].append({
                    "filename": file.filename,
                    "extracted_json": extracted_json,
                    "document_type": extracted_json.get("document_type"),
                    "uploaded_at": datetime.now().isoformat()
                })
                
                # Add simple document upload message (like ChatGPT)
                existing_messages.append(HumanMessage(content=ocr_message))
                
                # Invoke graph to auto-process with structured JSON in state
                current_state = {
                    "messages": existing_messages,
                    "document_data": state_values.get("document_data", []),
                    "uploaded_filename": file.filename
                }
                graph_result = graph.invoke(current_state, config)
                
                # Extract agent response
                if graph_result.get("messages"):
                    for msg in reversed(graph_result.get("messages", [])):
                        if isinstance(msg, AIMessage):
                            agent_message = msg.content
                            break
                
                print(f"✅ Document processed by agent")
                
            except Exception as e:
                print(f"⚠️  Could not auto-process document: {e}")
                import traceback
                traceback.print_exc()
        
        # Prepare response
        message_suggestion = agent_message or (
            f"I've uploaded a {extracted_json.get('document_type', 'document')} ({file.filename}). "
            f"I've extracted the information. Please review and confirm."
        )
        
        # Enhance OCR result with extracted JSON
        enhanced_ocr_result = {
            **ocr_result,
            "extracted_json": extracted_json,
            "document_type": extracted_json.get("document_type"),
            "json_file_path": extracted_json.get("json_file_path")
        }
        
        return ImageUploadResponse(
            session_id=session_id,
            image_id=image_id,
            filename=file.filename or "uploaded_file",
            ocr_result=enhanced_ocr_result,
            message=message_suggestion
        )
        
    except HTTPException:
        raise
    except Exception as e:
        print(f"❌ Image upload error: {e}")
        import traceback
        traceback.print_exc()
        raise HTTPException(
            status_code=500,
            detail=f"Failed to process image: {str(e)}"
        )


@router.get("/health")
async def chat_health():
    """Chat service health check endpoint."""
    return {
        "status": "healthy", 
        "service": "chat",
        "timestamp": datetime.utcnow().isoformat() + "Z"
    }<|MERGE_RESOLUTION|>--- conflicted
+++ resolved
@@ -4,15 +4,12 @@
 from sqlalchemy.orm import Session
 from typing import Dict, Any
 import uuid
-<<<<<<< HEAD
 import asyncio
 from datetime import datetime
 from concurrent.futures import ThreadPoolExecutor
-=======
 import os
 from datetime import datetime, date
 from pathlib import Path
->>>>>>> 95bd68c0
 
 from app.core.db import get_db
 from app.core.security import get_current_user_supabase
