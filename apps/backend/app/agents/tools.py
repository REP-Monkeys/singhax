"""Conversation tools for LangGraph agents."""

import uuid
from typing import Dict, Any, List, Optional
from sqlalchemy.orm import Session
from pathlib import Path

from app.services.pricing import PricingService
from app.services.rag import RagService
from app.services.claims import ClaimsService
from app.services.handoff import HandoffService
<<<<<<< HEAD
from app.services.payment import PaymentService
from app.services.claims_intelligence import ClaimsIntelligenceService, ClaimsAnalyzer, NarrativeGenerator
=======
from app.services.ocr import OCRService
>>>>>>> 95bd68c0


class ConversationTools:
    """Tools available to conversation agents."""
    
    def __init__(self, db: Session, llm_client=None):
        self.db = db
        self.pricing_service = PricingService()
        self.rag_service = RagService()
        self.claims_service = ClaimsService()
        self.handoff_service = HandoffService()
<<<<<<< HEAD
        self.payment_service = PaymentService()
        
        # Initialize claims intelligence services if llm_client provided
        if llm_client:
            self.claims_intelligence_service = ClaimsIntelligenceService()
            self.claims_analyzer = ClaimsAnalyzer(self.claims_intelligence_service)
            self.narrative_generator = NarrativeGenerator(llm_client)
        else:
            self.claims_intelligence_service = None
            self.claims_analyzer = None
            self.narrative_generator = None
=======
        self.ocr_service = OCRService()
>>>>>>> 95bd68c0
    
    def get_quote_range(
        self,
        product_type: str,
        travelers: List[Dict[str, Any]],
        activities: List[Dict[str, Any]],
        trip_duration: int,
        destinations: List[str]
    ) -> Dict[str, Any]:
        """Get quote price range."""
        return self.pricing_service.calculate_quote_range(
            product_type, travelers, activities, trip_duration, destinations
        )
    
    def get_firm_price(
        self,
        product_type: str,
        travelers: List[Dict[str, Any]],
        activities: List[Dict[str, Any]],
        trip_duration: int,
        destinations: List[str],
        risk_factors: Dict[str, Any]
    ) -> Dict[str, Any]:
        """Get firm price for a quote."""
        return self.pricing_service.calculate_firm_price(
            product_type, travelers, activities, trip_duration, destinations, risk_factors
        )
    
    def search_policy_documents(
        self,
        query: str,
        product_type: Optional[str] = None
    ) -> Dict[str, Any]:
        """Search policy documents for information."""
        from app.schemas.rag import RagSearchRequest
        
        search_request = RagSearchRequest(
            query=query,
            limit=5,
            product_type=product_type
        )
        
        search_response = self.rag_service.search_documents(self.db, search_request)
        
        return {
            "success": True,
            "results": [
                {
                    "title": doc.title,
                    "heading": doc.heading,
                    "text": doc.text,
                    "section_id": doc.section_id,
                    "citations": doc.citations
                }
                for doc in search_response.documents
            ]
        }
    
    def get_claim_requirements(
        self,
        claim_type: str
    ) -> Dict[str, Any]:
        """Get claim requirements for a claim type."""
        requirements = self.claims_service.get_claim_requirements(claim_type)
        
        return {
            "success": True,
            "requirements": requirements
        }
    
    def create_handoff_request(
        self,
        user_id: str,
        reason: str,
        conversation_summary: str
    ) -> Dict[str, Any]:
        """Create a human handoff request."""
        handoff_request = self.handoff_service.create_handoff_request(
            self.db, user_id, reason, conversation_summary
        )
        
        return {
            "success": True,
            "handoff_request": handoff_request
        }
    
    def assess_risk_factors(
        self,
        travelers: List[Dict[str, Any]],
        activities: List[Dict[str, Any]],
        destinations: List[str]
    ) -> Dict[str, Any]:
        """Assess risk factors for pricing."""
        return self.pricing_service.assess_risk_factors(travelers, activities, destinations)
    
    def get_price_breakdown_explanation(
        self,
        price: float,
        breakdown: Dict[str, Any],
        risk_factors: Dict[str, Any]
    ) -> str:
        """Get price breakdown explanation."""
        from decimal import Decimal
        return self.pricing_service.get_price_breakdown_explanation(
            Decimal(str(price)), breakdown, risk_factors
        )
    
    def get_available_products(self) -> List[Dict[str, Any]]:
        """Get available insurance products."""
        return self.pricing_service.adapter.get_products({})
    
    def get_handoff_reasons(self) -> List[Dict[str, str]]:
        """Get available handoff reasons."""
        return self.handoff_service.get_handoff_reasons()
    
<<<<<<< HEAD
    def create_payment_checkout(self, quote_id: str, user_id: str) -> Dict[str, Any]:
        """
        Create a payment checkout session for a quote.
        
        Args:
            quote_id: Quote UUID string
            user_id: User UUID string
            
        Returns:
            Dict with payment_intent_id, checkout_url, and message
        """
        from app.models.quote import Quote
        from app.models.user import User
        
        # Load Quote and User from database
        quote = self.db.query(Quote).filter(Quote.id == uuid.UUID(quote_id)).first()
        if not quote:
            return {
                "success": False,
                "error": "Quote not found"
            }
        
        user = self.db.query(User).filter(User.id == uuid.UUID(user_id)).first()
        if not user:
            return {
                "success": False,
                "error": "User not found"
            }
        
        # Validate quote has firm price
        if not quote.price_firm:
            return {
                "success": False,
                "error": "Quote does not have a firm price set"
            }
        
        try:
            # Create payment intent
            payment_result = self.payment_service.create_payment_intent(
                quote=quote,
                user=user,
                db=self.db
            )
            
            payment_intent_id = payment_result["payment_intent_id"]
            amount_cents = int(float(quote.price_firm) * 100)
            product_name = f"Travel Insurance - {quote.product_type.value.title()}"
            
            # Create Stripe checkout session
            checkout_session = self.payment_service.create_stripe_checkout(
                payment_intent_id=payment_intent_id,
                amount=amount_cents,
                product_name=product_name,
                user_email=user.email,
                db=self.db
            )
            
            return {
                "success": True,
                "payment_intent_id": payment_intent_id,
                "checkout_url": checkout_session.url,
                "message": "Please complete payment at the provided URL"
            }
            
        except Exception as e:
            return {
                "success": False,
                "error": str(e)
            }
    
    def check_payment_completion(self, payment_intent_id: str) -> Dict[str, Any]:
        """
        Check if a payment has been completed.
        
        Args:
            payment_intent_id: Payment intent ID
            
        Returns:
            Dict with payment_intent_id, status, and is_completed flag
        """
        status = self.payment_service.check_payment_status(payment_intent_id, self.db)
        
        if status is None:
            return {
                "success": False,
                "error": "Payment not found"
            }
        
        return {
            "success": True,
            "payment_intent_id": payment_intent_id,
            "status": status,
            "is_completed": status == "completed"
        }
    
    def create_policy_from_payment(self, payment_intent_id: str) -> Dict[str, Any]:
        """
        Create a Policy record after successful payment.
        
        Args:
            payment_intent_id: Payment intent ID
            
        Returns:
            Dict with success, policy_number, and policy_id
        """
        from app.models.payment import Payment, PaymentStatus
        from app.models.quote import Quote, QuoteStatus
        from app.models.policy import Policy, PolicyStatus
        
        # Query Payment record
        payment = self.db.query(Payment).filter(
            Payment.payment_intent_id == payment_intent_id
        ).first()
        
        if not payment:
            return {
                "success": False,
                "error": "Payment not found"
            }
        
        # Verify payment is completed
        if payment.payment_status != PaymentStatus.COMPLETED:
            return {
                "success": False,
                "error": f"Payment status is {payment.payment_status.value}, not completed"
            }
        
        # Query Quote
        quote = self.db.query(Quote).filter(Quote.id == payment.quote_id).first()
        if not quote:
            return {
                "success": False,
                "error": "Quote not found"
            }
        
        # Check if policy already exists for this quote
        existing_policy = self.db.query(Policy).filter(
            Policy.quote_id == quote.id
        ).first()
        
        if existing_policy:
            return {
                "success": True,
                "policy_number": existing_policy.policy_number,
                "policy_id": str(existing_policy.id),
                "message": "Policy already exists for this quote"
            }
        
        # Get Trip for dates
        trip = quote.trip
        if not trip or not trip.start_date or not trip.end_date:
            return {
                "success": False,
                "error": "Trip dates not available"
            }
        
        # Extract coverage from quote breakdown
        # quote.breakdown should contain coverage details
        coverage = quote.breakdown or {}
        
        # If breakdown doesn't have coverage, extract from quote data structure
        # This might need adjustment based on actual quote structure
        if "coverage" not in coverage and isinstance(quote.breakdown, dict):
            # Try to extract from breakdown structure
            coverage = {
                "medical_coverage": coverage.get("medical_coverage", 50000),
                "trip_cancellation": coverage.get("trip_cancellation", 5000),
                "baggage_loss": coverage.get("baggage_loss", 3000),
                "personal_accident": coverage.get("personal_accident", 100000),
            }
        elif not coverage:
            # Default coverage if breakdown is missing
            coverage = {
                "medical_coverage": 50000,
                "trip_cancellation": 5000,
                "baggage_loss": 3000,
                "personal_accident": 100000,
            }
        
        # Extract travelers for named_insureds
        # quote.travelers is JSONB field
        named_insureds = quote.travelers if quote.travelers else []
        
        # Generate policy number (format: POL-{8 hex chars})
        policy_number = f"POL-{uuid.uuid4().hex[:8].upper()}"
        
        # Update Quote status to ACCEPTED (or equivalent)
        # Note: QuoteStatus doesn't have ACCEPTED, we'll use a different approach
        # For now, we'll just create the policy
        
        # Create Policy record
        policy = Policy(
            user_id=payment.user_id,
            quote_id=quote.id,
            policy_number=policy_number,
            coverage=coverage,
            named_insureds=named_insureds,
            effective_date=trip.start_date,
            expiry_date=trip.end_date,
            status=PolicyStatus.ACTIVE,
            cooling_off_days=14
        )
        
        self.db.add(policy)
        
        # Update quote status if we want to mark it as accepted
        # Since QuoteStatus doesn't have ACCEPTED, we could add it or use another approach
        # For now, we'll commit the policy and let the quote status remain as is
        
        self.db.commit()
        self.db.refresh(policy)
        
        return {
            "success": True,
            "policy_number": policy_number,
            "policy_id": str(policy.id)
        }
    
    def analyze_destination_risk(
        self,
        destination: str,
        travelers_ages: List[int],
        adventure_sports: bool
    ) -> Dict[str, Any]:
        """
        Analyze risk for a destination using historical claims data.
        
        This tool queries the MSIG claims database to provide data-backed
        risk assessment and coverage recommendations.
        
        Args:
            destination: Destination country (e.g., "Japan", "Thailand")
            travelers_ages: List of traveler ages
            adventure_sports: Whether adventure sports are planned
        
        Returns:
            Dictionary with risk analysis, tier recommendation, and narrative
        """
        if not self.claims_intelligence_service or not self.claims_analyzer:
            return {
                "success": False,
                "error": "Claims intelligence not initialized",
                "destination": destination
            }
        
        try:
            # Get destination statistics
            stats = self.claims_intelligence_service.get_destination_stats(destination)
            
            # Calculate risk score
            risk_analysis = self.claims_analyzer.calculate_risk_score(
                destination=destination,
                travelers_ages=travelers_ages,
                adventure_sports=adventure_sports
            )
            
            # Get tier recommendation
            tier_recommendation = self.claims_analyzer.recommend_tier(
                destination=destination,
                risk_score=risk_analysis["risk_score"],
                adventure_sports=adventure_sports
            )
            
            # Generate narrative
            user_profile = {
                "ages": travelers_ages,
                "adventure_sports": adventure_sports,
                "duration_days": "unknown"  # Can be added if available
            }
            
            narrative = self.narrative_generator.generate_risk_narrative(
                destination=destination,
                stats=stats,
                risk_analysis=risk_analysis,
                tier_recommendation=tier_recommendation,
                user_profile=user_profile
            )
            
            return {
                "success": True,
                "destination": destination,
                "stats": stats,
                "risk_analysis": risk_analysis,
                "tier_recommendation": tier_recommendation,
                "narrative": narrative,
                "data_available": stats.get("data_available", True)
            }
            
        except Exception as e:
            import logging
            logger = logging.getLogger(__name__)
            logger.error(f"Error analyzing destination risk: {e}")
            return {
                "success": False,
                "error": str(e),
                "destination": destination,
                "data_available": False
            }
    
    def check_adventure_coverage(
        self,
        destination: str,
        activity: str
    ) -> Dict[str, Any]:
        """
        Check if adventure sports are covered and analyze specific risks.
        
        Args:
            destination: Destination country
            activity: Activity type (e.g., "skiing", "diving", "hiking")
        
        Returns:
            Dictionary with adventure risk analysis
        """
        if not self.claims_intelligence_service:
            return {
                "success": False,
                "error": "Claims intelligence not initialized",
                "activity": activity
            }
        
        try:
            adventure_data = self.claims_intelligence_service.analyze_adventure_risk(
                destination=destination,
                activity=activity
            )
            
            # Determine if activity requires premium coverage
            requires_premium = activity.lower() in [
                "skiing", "snowboarding", "scuba diving", "diving", "skydiving",
                "bungee jumping", "rock climbing", "paragliding", "parasailing"
            ]
            
            return {
                "success": True,
                "activity": activity,
                "destination": destination,
                "requires_premium_coverage": requires_premium,
                "adventure_data": adventure_data,
                "minimum_tier": "elite" if requires_premium else "standard",
                "reasoning": f"{activity.title()} is classified as an adventurous activity" if requires_premium else f"{activity.title()} is covered under all tiers"
            }
            
        except Exception as e:
            import logging
            logger = logging.getLogger(__name__)
            logger.error(f"Error checking adventure coverage: {e}")
            return {
                "success": False,
                "error": str(e),
                "activity": activity
=======
    def extract_text_from_image(
        self,
        image_path: str,
        language: str = 'eng'
    ) -> Dict[str, Any]:
        """
        Extract text from an image file using OCR.
        
        Args:
            image_path: Path to the image file (relative to uploads directory or absolute)
            language: Tesseract language code (default: 'eng')
            
        Returns:
            Dictionary with:
            - success: bool
            - text: Extracted text
            - confidence: Average confidence score
            - word_count: Number of words
            - error: Error message if processing failed
        """
        try:
            # Resolve path - check if it's relative to uploads or absolute
            path = Path(image_path)
            if not path.is_absolute():
                # Try relative to uploads directory
                uploads_path = Path("apps/backend/uploads/temp") / path
                if uploads_path.exists():
                    path = uploads_path
                else:
                    uploads_path = Path("apps/backend/uploads/documents") / path
                    if uploads_path.exists():
                        path = uploads_path
            
            if not path.exists():
                return {
                    "success": False,
                    "text": "",
                    "confidence": 0.0,
                    "word_count": 0,
                    "error": f"Image file not found: {image_path}"
                }
            
            # Read file and extract text
            with open(path, 'rb') as f:
                file_bytes = f.read()
            
            result = self.ocr_service.extract_text(
                file_bytes,
                path.name,
                language=language
            )
            
            # Add success flag
            result["success"] = result.get("error") is None
            
            return result
            
        except Exception as e:
            return {
                "success": False,
                "text": "",
                "confidence": 0.0,
                "word_count": 0,
                "error": f"OCR processing failed: {str(e)}"
>>>>>>> 95bd68c0
            }<|MERGE_RESOLUTION|>--- conflicted
+++ resolved
@@ -9,12 +9,9 @@
 from app.services.rag import RagService
 from app.services.claims import ClaimsService
 from app.services.handoff import HandoffService
-<<<<<<< HEAD
 from app.services.payment import PaymentService
 from app.services.claims_intelligence import ClaimsIntelligenceService, ClaimsAnalyzer, NarrativeGenerator
-=======
 from app.services.ocr import OCRService
->>>>>>> 95bd68c0
 
 
 class ConversationTools:
@@ -26,7 +23,6 @@
         self.rag_service = RagService()
         self.claims_service = ClaimsService()
         self.handoff_service = HandoffService()
-<<<<<<< HEAD
         self.payment_service = PaymentService()
         
         # Initialize claims intelligence services if llm_client provided
@@ -38,9 +34,7 @@
             self.claims_intelligence_service = None
             self.claims_analyzer = None
             self.narrative_generator = None
-=======
         self.ocr_service = OCRService()
->>>>>>> 95bd68c0
     
     def get_quote_range(
         self,
@@ -156,7 +150,6 @@
         """Get available handoff reasons."""
         return self.handoff_service.get_handoff_reasons()
     
-<<<<<<< HEAD
     def create_payment_checkout(self, quote_id: str, user_id: str) -> Dict[str, Any]:
         """
         Create a payment checkout session for a quote.
@@ -508,7 +501,6 @@
                 "success": False,
                 "error": str(e),
                 "activity": activity
-=======
     def extract_text_from_image(
         self,
         image_path: str,
@@ -573,5 +565,4 @@
                 "confidence": 0.0,
                 "word_count": 0,
                 "error": f"OCR processing failed: {str(e)}"
->>>>>>> 95bd68c0
             }