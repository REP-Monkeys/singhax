"""LLM client for conversational AI with multi-provider support."""

from typing import Dict, Any, List, Optional
from datetime import datetime, date
from langchain_groq import ChatGroq
from langchain_core.messages import BaseMessage, HumanMessage, AIMessage, SystemMessage
from app.core.config import settings
import json

# Multi-provider imports
from groq import Groq
from openai import OpenAI


class GroqLLMClient:
    """Client for Groq LLM integration with intent classification and information extraction."""
    
    def __init__(self):
        """Initialize Groq LLM client with configuration from settings."""
        self.llm = ChatGroq(
            api_key=settings.groq_api_key,
            model=settings.groq_model or settings.model_name,
            temperature=settings.groq_temperature or 0.7,
            max_tokens=settings.groq_max_tokens or 500,
            timeout=settings.groq_timeout or 30,
        )
        # Add direct Groq client for intent classification
        self.client = Groq(api_key=settings.groq_api_key) if settings.groq_api_key else None
        self.model = settings.groq_model or settings.model_name
    
    def classify_intent(
        self,
        message: str,
        conversation_history: List[str] = None
    ) -> Dict[str, Any]:
        """Classify user intent using LLM with conversation context.
        
        Args:
            message: The current user message to classify
            conversation_history: Previous messages as List[str] for context
            
        Returns:
            Dictionary with keys:
                - intent (str): "quote" | "policy_explanation" | "claims_guidance" | "document_upload" | "human_handoff"
                - confidence (float): Confidence score 0-1
                - reasoning (str): Explanation of classification
        """
        try:
            # Check if message contains OCR text or document upload indicators
            has_document_upload = (
                "[User uploaded a document" in message or
                "Extracted text:" in message or
                "uploaded a document" in message.lower()
            )
            
            # Build context from conversation history
            context = ""
            if conversation_history:
                recent = conversation_history[-3:]  # Last 3 messages
                context = "\n".join([f"- {msg}" for msg in recent])
            
            prompt = f"""You are an intent classifier for a travel insurance chatbot.

Conversation history:
{context if context else "No previous messages"}

Current user message: "{message[:500]}"  # Truncate very long messages

Classify the user's intent into ONE of these categories:

1. "quote" - User wants to get a travel insurance quote or pricing information
   Examples: "I need insurance", "How much does it cost?", "Quote for Japan trip"
   IMPORTANT: If the assistant just asked for confirmation and user says "yes", "go ahead", "continue", "please proceed", "sounds good", etc., this is ALWAYS "quote" intent (user confirming to proceed with quote)

2. "purchase" - User wants to buy/purchase insurance after seeing quotes
   Examples: "I'll take the Elite plan", "Buy it", "I want to purchase", "Checkout", "Get the standard plan"

3. "policy_explanation" - User has questions about coverage, policy terms, or what's included
   Examples: "What does this cover?", "Am I covered for medical?", "Explain the policy"

4. "claims_guidance" - User needs help filing a claim or has claim-related questions
   Examples: "How do I file a claim?", "I need to claim", "My luggage was lost"

<<<<<<< HEAD
5. "human_handoff" - Complex question, complaint, or unclear intent
   Examples: "This is confusing", "Let me speak to someone", unclear messages
=======
4. "document_upload" - User has uploaded a document (booking confirmation, receipt, claim document, etc.)
   Examples: Messages containing "[User uploaded a document", "Extracted text:", booking confirmations, receipts, medical reports

5. "human_handoff" - User EXPLICITLY requests to speak with a human agent, has a complaint, or the message is completely unclear/unrelated
   Examples: "I want to speak to a person", "This is too complicated", "Connect me to support"
   CRITICAL: Do NOT classify continuation/confirmation messages ("go ahead", "continue", "yes", "please proceed") as human_handoff if they're responding to a quote confirmation request
>>>>>>> 95bd68c0

Respond with ONLY a valid JSON object:
{{
    "intent": "quote",
    "confidence": 0.95,
    "reasoning": "User explicitly asks for insurance quote"
}}"""

            if not self.client:
                # Fallback if client not initialized
                return self._fallback_intent_classification(message)
            
            response = self.client.chat.completions.create(
                model=self.model,
                messages=[{"role": "user", "content": prompt}],
                temperature=0.1,
                max_tokens=150
            )
            
            result = json.loads(response.choices[0].message.content.strip())
            
            print(f"🎯 Intent Classification:")
            print(f"   Intent: {result['intent']}")
            print(f"   Confidence: {result['confidence']}")
            print(f"   Reasoning: {result['reasoning']}")
            
            return result
            
        except Exception as e:
            print(f"⚠️  LLM intent classification failed: {e}")
            # Fallback to keyword matching
            return self._fallback_intent_classification(message)
    
    def _fallback_intent_classification(self, user_message: str) -> Dict[str, Any]:
        """Fallback keyword-based intent classification.
        
        Args:
            user_message: User message to classify
            
        Returns:
            Dictionary with intent, confidence, and reasoning
        """
        message_lower = user_message.lower()
<<<<<<< HEAD
        if any(word in message_lower for word in ["buy", "purchase", "checkout", "take it", "i'll take", "get", "proceed", "i want"]):
            return {"intent": "purchase", "confidence": 0.7, "reasoning": "Keyword fallback - purchase intent"}
        elif any(word in message_lower for word in ["quote", "price", "cost", "insurance", "coverage amount"]):
=======
        
        # Check for continuation/confirmation messages - these should be quote intent
        continuation_words = ["go ahead", "continue", "proceed", "yes", "yeah", "sounds good", "looks good", "correct", "confirm"]
        if any(word in message_lower for word in continuation_words):
            return {"intent": "quote", "confidence": 0.7, "reasoning": "Continuation/confirmation keyword fallback"}
        
        # Check for explicit human handoff requests
        handoff_words = ["speak to", "talk to", "human", "agent", "person", "support", "complaint"]
        if any(word in message_lower for word in handoff_words) and len(message_lower.split()) < 10:
            # Only classify as handoff if it's a short message (likely explicit request)
            return {"intent": "human_handoff", "confidence": 0.6, "reasoning": "Human handoff keyword fallback"}
        
        if any(word in message_lower for word in ["quote", "price", "cost", "insurance", "coverage amount"]):
>>>>>>> 95bd68c0
            return {"intent": "quote", "confidence": 0.6, "reasoning": "Keyword fallback"}
        elif any(word in message_lower for word in ["cover", "policy", "included", "excluded"]):
            return {"intent": "policy_explanation", "confidence": 0.6, "reasoning": "Keyword fallback"}
        elif any(word in message_lower for word in ["claim", "refund", "reimburs"]):
            return {"intent": "claims_guidance", "confidence": 0.6, "reasoning": "Keyword fallback"}
        else:
            # Default to quote for ambiguous messages (better than human handoff)
            return {"intent": "quote", "confidence": 0.5, "reasoning": "Default fallback"}
    
    def extract_trip_info(
        self,
        user_message: str,
        current_slots: Dict[str, Any]
    ) -> Dict[str, Any]:
        """Extract trip information using Groq function calling.
        
        Args:
            user_message: User message to extract information from
            current_slots: Dictionary of already collected information
            
        Returns:
            Dictionary with extracted fields (empty if nothing extracted)
        """
        try:
            # Define extraction function schema
            extraction_function = {
                "name": "extract_trip_information",
                "description": "Extract travel insurance quote information from user message",
                "parameters": {
                    "type": "object",
                    "properties": {
                        "destination": {
                            "type": "string",
                            "description": "Country name where the user is traveling"
                        },
                        "departure_date": {
                            "type": "string",
                            "description": "Trip start date in YYYY-MM-DD format. For dates without year (e.g., '25 jan'), use the NEXT occurrence if we're past that month, otherwise use current year. Always ensure departure_date is in the future."
                        },
                        "return_date": {
                            "type": "string",
                            "description": "Trip end date in YYYY-MM-DD format. Must be AFTER departure_date. For dates without year (e.g., '30 jan'), use the same year as departure_date unless that would make it in the past, then use next year."
                        },
                        "travelers_ages": {
                            "type": "array",
                            "items": {"type": "integer"},
                            "description": "List of ages for all travelers"
                        },
                        "adventure_sports": {
                            "type": ["boolean", "null"],
                            "description": "Whether planning adventure activities like skiing, diving, etc. ONLY set this if EXPLICITLY mentioned by user. Leave null/undefined if not mentioned."
                        }
                    }
                }
            }
            
            # Build system prompt with current context
            current_date = datetime.now().strftime('%Y-%m-%d')
            
            slots_summary = []
            for key, value in current_slots.items():
                if value is not None:
                    slots_summary.append(f"- {key}: {value}")
            
            slots_text = "\n".join(slots_summary) if slots_summary else "None collected yet"
            
            system_prompt = f"""You are extracting travel insurance information from user messages.

Current date: {current_date}

Information already collected:
{slots_text}

IMPORTANT RULES:
1. ONLY extract NEW information from the user's message
2. Do NOT override existing information unless the user is explicitly correcting it
3. For dates, be lenient with formats but always convert to YYYY-MM-DD
4. DATE HANDLING CRITICAL:
   - If user gives dates without year (e.g., "25 jan to 30 jan"), infer the correct year:
     * If current month is past the mentioned month, use NEXT year
     * If current month is before or same as mentioned month, use CURRENT year (if still in future) or NEXT year
   - departure_date MUST be in the future relative to current date
   - return_date MUST be AFTER departure_date
   - Examples: "25 jan to 30 jan" in November 2025 → "2026-01-25" to "2026-01-30"
5. For travelers_ages, extract all mentioned ages as integers
6. If information is unclear or ambiguous, do NOT extract it
7. Return ONLY the fields that you can confidently extract from this message
8. CRITICAL: For adventure_sports, ONLY extract if the user EXPLICITLY mentions adventure activities, sports, skiing, diving, trekking, bungee jumping, or similar activities. Do NOT infer or assume False if not mentioned.

Extract information and call the function with the extracted data."""
            
            # Bind tool and invoke
            llm_with_tools = self.llm.bind_tools([extraction_function])
            
            messages = [
                SystemMessage(content=system_prompt),
                HumanMessage(content=user_message)
            ]
            
            response = llm_with_tools.invoke(messages)
            
            print(f"   🧠 LLM Response type: {type(response)}")
            print(f"   🧠 Has tool_calls attr: {hasattr(response, 'tool_calls')}")
            if hasattr(response, 'tool_calls'):
                print(f"   🧠 Tool calls: {response.tool_calls}")
            
            # Check for tool calls
            if hasattr(response, 'tool_calls') and response.tool_calls:
                # Extract arguments from first tool call
                extracted = response.tool_calls[0].get('args', {})
                print(f"   ✅ Extracted from tool call: {extracted}")
                return extracted
            
            print(f"   ⚠️ No tool call returned, LLM said: {response.content if hasattr(response, 'content') else response}")
            return {}
            
        except Exception as e:
            # On error, return empty dict
            print(f"   ❌ LLM extraction error: {e}")
            import traceback
            traceback.print_exc()
            return {}
    
    def generate(
        self,
        prompt: str,
        system_prompt: Optional[str] = None,
        temperature: float = 0.7,
        max_tokens: int = 500,
        **kwargs
    ) -> str:
        """Generate completion from LLM.
        
        Args:
            prompt: User prompt
            system_prompt: System prompt for context
            temperature: Sampling temperature (0-1)
            max_tokens: Maximum tokens to generate
            **kwargs: Additional parameters for the API
            
        Returns:
            Generated text response
        """
        messages = []
        
        if system_prompt:
            messages.append({"role": "system", "content": system_prompt})
        
        messages.append({"role": "user", "content": prompt})
        
        try:
            if not self.client:
                # Fallback if client not initialized
                return "Unable to generate response - LLM client not available."
            
            response = self.client.chat.completions.create(
                model=self.model,
                messages=messages,
                temperature=temperature,
                max_tokens=max_tokens,
                **kwargs
            )
            
            return response.choices[0].message.content
        
        except Exception as e:
            print(f"ERROR: LLM generation failed: {e}")
            return "I'm having trouble processing your request. Please try again."
    
    def generate_conversational_response(
        self,
        system_prompt: str,
        user_message: str,
        conversation_history: List[BaseMessage]
    ) -> str:
        """Generate natural language response using LLM.
        
        Args:
            system_prompt: System instructions for response generation
            user_message: Current user message
            conversation_history: Previous conversation messages
            
        Returns:
            Generated response as string
        """
        try:
            # Include last 5 messages from history for context
            context_messages = conversation_history[-5:] if len(conversation_history) > 5 else conversation_history
            
            # Build message list
            messages = [SystemMessage(content=system_prompt)]
            messages.extend(context_messages)
            messages.append(HumanMessage(content=user_message))
            
            # Invoke LLM
            response = self.llm.invoke(messages)
            
            return response.content
            
        except Exception as e:
            # Fallback to generic response
            return "I'm having trouble generating a response. Could you please rephrase that?"


class MultiProviderLLMClient:
    """Multi-provider LLM client supporting both Groq and OpenAI."""
    
    def __init__(self, provider: str = "groq", model: Optional[str] = None):
        """Initialize LLM client.
        
        Args:
            provider: LLM provider ("groq" or "openai")
            model: Model name to use (defaults to config settings)
        """
        self.provider = provider
        self.model = model or settings.model_name
        
        if provider == "groq":
            if not settings.groq_api_key:
                raise ValueError("GROQ_API_KEY not set in environment")
            self.client = Groq(api_key=settings.groq_api_key)
        elif provider == "openai":
            if not settings.openai_api_key:
                raise ValueError("OPENAI_API_KEY not set in environment")
            self.client = OpenAI(api_key=settings.openai_api_key)
        else:
            raise ValueError(f"Unsupported provider: {provider}")
    
    def generate(
        self,
        prompt: str,
        system_prompt: Optional[str] = None,
        temperature: float = 0.7,
        max_tokens: int = 500,
        **kwargs
    ) -> str:
        """Generate completion from LLM.
        
        Args:
            prompt: User prompt
            system_prompt: System prompt for context
            temperature: Sampling temperature (0-1)
            max_tokens: Maximum tokens to generate
            **kwargs: Additional parameters for the API
            
        Returns:
            Generated text response
        """
        messages = []
        
        if system_prompt:
            messages.append({"role": "system", "content": system_prompt})
        
        messages.append({"role": "user", "content": prompt})
        
        try:
            response = self.client.chat.completions.create(
                model=self.model,
                messages=messages,
                temperature=temperature,
                max_tokens=max_tokens,
                **kwargs
            )
            
            return response.choices[0].message.content
        
        except Exception as e:
            print(f"ERROR: LLM generation failed: {e}")
            return "I'm having trouble processing your request. Please try again."
    
    def generate_with_history(
        self,
        messages: List[Dict[str, str]],
        temperature: float = 0.7,
        max_tokens: int = 500,
        **kwargs
    ) -> str:
        """Generate completion with conversation history.
        
        Args:
            messages: List of message dicts with "role" and "content"
            temperature: Sampling temperature (0-1)
            max_tokens: Maximum tokens to generate
            **kwargs: Additional parameters for the API
            
        Returns:
            Generated text response
        """
        try:
            response = self.client.chat.completions.create(
                model=self.model,
                messages=messages,
                temperature=temperature,
                max_tokens=max_tokens,
                **kwargs
            )
            
            return response.choices[0].message.content
        
        except Exception as e:
            print(f"ERROR: LLM generation failed: {e}")
            return "I'm having trouble processing your request. Please try again."
    
    def detect_intent(
        self,
        user_input: str,
        available_intents: List[str]
    ) -> Dict[str, Any]:
        """Detect user intent from input.
        
        Args:
            user_input: User's message
            available_intents: List of possible intents
            
        Returns:
            Dict with "intent" and "confidence" keys
        """
        intents_str = ", ".join(available_intents)
        
        system_prompt = f"""You are an intent classifier for a travel insurance assistant.
Given a user message, classify it into one of these intents: {intents_str}

Respond with ONLY the intent name, nothing else."""
        
        prompt = f"Classify this message: {user_input}"
        
        detected_intent = self.generate(
            prompt=prompt,
            system_prompt=system_prompt,
            temperature=0.3,
            max_tokens=50
        ).strip().lower()
        
        # Simple confidence score based on keyword matching
        confidence = 0.7
        if detected_intent in available_intents:
            confidence = 0.8
        
        return {
            "intent": detected_intent,
            "confidence": confidence
        }
    
    def extract_information(
        self,
        user_input: str,
        fields_to_extract: List[str],
        context: Optional[str] = None
    ) -> Dict[str, Any]:
        """Extract structured information from user input.
        
        Args:
            user_input: User's message
            fields_to_extract: List of field names to extract
            context: Additional context for extraction
            
        Returns:
            Dict with extracted field values
        """
        fields_str = ", ".join(fields_to_extract)
        
        system_prompt = f"""You are an information extraction assistant for travel insurance.
Extract the following information from the user's message: {fields_str}

{context or ''}

Respond in JSON format with the field names as keys. If a field is not found, use null."""
        
        prompt = f"Extract information from: {user_input}"
        
        response = self.generate(
            prompt=prompt,
            system_prompt=system_prompt,
            temperature=0.3,
            max_tokens=300
        )
        
        # Try to parse JSON response
        try:
            extracted = json.loads(response)
            return extracted
        except:
            print(f"WARNING: Failed to parse extraction response: {response}")
            return {}


# Global LLM client instance (lazy-loaded)
_llm_client: Optional[MultiProviderLLMClient] = None


def get_llm_client() -> Optional[MultiProviderLLMClient]:
    """Get or create global LLM client instance.
    
    Returns:
        MultiProviderLLMClient instance or None if unavailable
    """
    global _llm_client
    
    if _llm_client is None:
        try:
            # Try Groq first, fallback to OpenAI
            if settings.groq_api_key:
                _llm_client = MultiProviderLLMClient(provider="groq")
                print("INFO: LLM client initialized with Groq")
            elif settings.openai_api_key:
                _llm_client = MultiProviderLLMClient(provider="openai")
                print("INFO: LLM client initialized with OpenAI")
            else:
                print("WARNING: No LLM API keys configured - LLM features will be limited")
                _llm_client = None
        except ValueError as e:
            print(f"WARNING: {e} - LLM features will be limited")
            _llm_client = None
    
    return _llm_client


def is_llm_available() -> bool:
    """Check if LLM client is available.
    
    Returns:
        True if LLM client is available, False otherwise
    """
    return settings.groq_api_key is not None or settings.openai_api_key is not None<|MERGE_RESOLUTION|>--- conflicted
+++ resolved
@@ -81,17 +81,12 @@
 4. "claims_guidance" - User needs help filing a claim or has claim-related questions
    Examples: "How do I file a claim?", "I need to claim", "My luggage was lost"
 
-<<<<<<< HEAD
-5. "human_handoff" - Complex question, complaint, or unclear intent
-   Examples: "This is confusing", "Let me speak to someone", unclear messages
-=======
 4. "document_upload" - User has uploaded a document (booking confirmation, receipt, claim document, etc.)
    Examples: Messages containing "[User uploaded a document", "Extracted text:", booking confirmations, receipts, medical reports
 
 5. "human_handoff" - User EXPLICITLY requests to speak with a human agent, has a complaint, or the message is completely unclear/unrelated
    Examples: "I want to speak to a person", "This is too complicated", "Connect me to support"
    CRITICAL: Do NOT classify continuation/confirmation messages ("go ahead", "continue", "yes", "please proceed") as human_handoff if they're responding to a quote confirmation request
->>>>>>> 95bd68c0
 
 Respond with ONLY a valid JSON object:
 {{
@@ -135,11 +130,6 @@
             Dictionary with intent, confidence, and reasoning
         """
         message_lower = user_message.lower()
-<<<<<<< HEAD
-        if any(word in message_lower for word in ["buy", "purchase", "checkout", "take it", "i'll take", "get", "proceed", "i want"]):
-            return {"intent": "purchase", "confidence": 0.7, "reasoning": "Keyword fallback - purchase intent"}
-        elif any(word in message_lower for word in ["quote", "price", "cost", "insurance", "coverage amount"]):
-=======
         
         # Check for continuation/confirmation messages - these should be quote intent
         continuation_words = ["go ahead", "continue", "proceed", "yes", "yeah", "sounds good", "looks good", "correct", "confirm"]
@@ -153,7 +143,6 @@
             return {"intent": "human_handoff", "confidence": 0.6, "reasoning": "Human handoff keyword fallback"}
         
         if any(word in message_lower for word in ["quote", "price", "cost", "insurance", "coverage amount"]):
->>>>>>> 95bd68c0
             return {"intent": "quote", "confidence": 0.6, "reasoning": "Keyword fallback"}
         elif any(word in message_lower for word in ["cover", "policy", "included", "excluded"]):
             return {"intent": "policy_explanation", "confidence": 0.6, "reasoning": "Keyword fallback"}
