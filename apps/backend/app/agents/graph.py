--- conflicted
+++ resolved
@@ -1,28 +1,22 @@
 """LangGraph conversation orchestration."""
 
 from typing import Dict, Any, List, Optional, TypedDict
-<<<<<<< HEAD
-=======
 from datetime import datetime, date
->>>>>>> b24a6ac6
 from langgraph.graph import StateGraph, END
 from langchain_core.messages import BaseMessage, HumanMessage, AIMessage
 from langgraph.checkpoint.sqlite import SqliteSaver
 import os
 
 from app.agents.tools import ConversationTools
-<<<<<<< HEAD
-from app.core.config import settings
-=======
 from app.agents.llm_client import GroqLLMClient
 from app.services.pricing import PricingService
 from app.services.geo_mapping import GeoMapper
 from app.core.config import settings
 
-
 # Singleton checkpointer to avoid connection pool conflicts
 _checkpointer_singleton = None
 _checkpointer_lock = False
+
 
 class PersistentCheckpointer:
     """Wrapper around PostgresSaver to handle context manager properly."""
@@ -107,7 +101,6 @@
         return datetime.strptime(date_string, "%Y-%m-%d").date()
     except:
         return None
->>>>>>> b24a6ac6
 
 
 class ConversationState(TypedDict):
@@ -122,27 +115,18 @@
     policy_question: str
     claim_type: str
     handoff_reason: str
-<<<<<<< HEAD
-    # Fields expected by chat router
-    trip_details: Dict[str, Any]
-    travelers_data: Dict[str, Any]
-    preferences: Dict[str, Any]
-    awaiting_confirmation: bool
-    confirmation_received: bool
-    awaiting_field: str
-=======
-    # New fields for Step 1 quote flow
+    # Fields for Step 1 quote flow
     trip_details: Dict[str, Any]  # destination, departure_date, return_date, duration_days, area, base_rate
     travelers_data: Dict[str, Any]  # ages list, count
     preferences: Dict[str, Any]  # adventure_sports
     current_question: str  # Which question we're asking
     awaiting_confirmation: bool  # Waiting for user confirmation
     confirmation_received: bool  # User confirmed details
+    awaiting_field: str  # Specific field being collected
     # Loop protection and flow control
     _loop_count: int  # Safety counter to prevent infinite loops
     _ready_for_pricing: bool  # Flag when ready to generate quote
     _pricing_complete: bool  # Flag when quote has been generated
->>>>>>> b24a6ac6
 
 
 def create_conversation_graph(db) -> StateGraph:
@@ -692,11 +676,7 @@
     graph.add_node("compliance", compliance)
     graph.add_node("customer_service", customer_service)
     
-<<<<<<< HEAD
-    # Add conditional edges from orchestrator based on intent
-=======
     # Add conditional edges from orchestrator
->>>>>>> b24a6ac6
     graph.add_conditional_edges(
         "orchestrator",
         should_continue,
@@ -706,18 +686,6 @@
             "pricing": "pricing",
             "policy_explainer": "policy_explainer",
             "claims_guidance": "claims_guidance",
-<<<<<<< HEAD
-            "customer_service": "customer_service"
-        }
-    )
-    
-    # Add edges for quote flow
-    graph.add_edge("needs_assessment", "risk_assessment")
-    graph.add_edge("risk_assessment", "pricing")
-    graph.add_edge("pricing", "compliance")
-    
-    # Add end edges
-=======
             "customer_service": "customer_service",
             END: END
         }
@@ -750,7 +718,6 @@
     )
     
     # Fixed edges for other nodes
->>>>>>> b24a6ac6
     graph.add_edge("policy_explainer", END)
     graph.add_edge("claims_guidance", END)
     graph.add_edge("compliance", END)
