--- conflicted
+++ resolved
@@ -378,7 +378,6 @@
             # 1. We're currently asking the adventure question, OR
             # 2. The user explicitly mentions adventure-related keywords
             if "adventure_sports" in extracted:
-<<<<<<< HEAD
                 user_input_lower = user_input.lower().strip()
                 adventure_keywords = ["adventure", "skiing", "scuba", "diving", "trekking", "trek", 
                                      "bungee", "jumping", "extreme", "sports", "hiking", "climbing", 
@@ -414,19 +413,6 @@
                     print(f"   ✅ Accepted adventure_sports extraction: {extracted['adventure_sports']} (user mentioned adventure keywords)")
                 else:
                     print(f"   ⏭️  Ignoring premature adventure_sports extraction: {extracted['adventure_sports']} (not asking question, no adventure keywords)")
-=======
-                # Only accept adventure_sports extraction if:
-                # 1. We're currently asking about adventure_sports, OR
-                # 2. The user volunteered this information (not asking about travelers)
-                if current_q == "adventure_sports" or current_q == "":
-                    prefs["adventure_sports"] = extracted["adventure_sports"]
-                    if current_q == "adventure_sports":
-                        extracted_info = True
-                    print(f"   ✅ Accepted adventure_sports: {extracted['adventure_sports']}")
-                else:
-                    # Reject spurious extraction when asking about other things
-                    print(f"   ⚠️  Rejected adventure_sports extraction (current_q={current_q})")
->>>>>>> 0c6d3ecd
             
             # Clear current_question if we got the answer
             if extracted_info and current_q:
@@ -543,7 +529,7 @@
             # Generate appropriate response based on conversation state
             print(f"   🔍 Debug: missing={missing}, adventure_sports={prefs.get('adventure_sports')}, all_present={all_required_present}")
             print(f"   🔍 Conditions: awaiting_confirmation={state.get('awaiting_confirmation')}, adventure_is_none={prefs.get('adventure_sports') is None}")
-<<<<<<< HEAD
+            print(f"   🔍 Current question: {state.get('current_question')}")
             
             # Priority: If we just answered adventure question and all required info is present, go to confirmation
             # (This prevents asking for destination again after successfully answering adventure)
@@ -579,18 +565,6 @@
             # Check adventure_sports BEFORE checking all_required_present (but only if not already answered)
             elif not state.get("awaiting_confirmation") and all_required_present and prefs.get("adventure_sports") is None:
                 print(f"   🔍 Branch: Going to ask adventure question")
-=======
-            print(f"   🔍 Current question: {state.get('current_question')}")
-
-            # Priority 1: Check adventure_sports BEFORE moving to confirmation
-            # This ensures we always ask about adventure sports after collecting required info
-            # Check if adventure_sports is either not in dict OR is None
-            adventure_not_answered = "adventure_sports" not in prefs or prefs.get("adventure_sports") is None
-            print(f"   🔍 Adventure check: 'adventure_sports' in prefs = {'adventure_sports' in prefs}, value = {prefs.get('adventure_sports')}, not_answered = {adventure_not_answered}")
-
-            if not state.get("awaiting_confirmation") and all_required_present and adventure_not_answered:
-                print(f"   ✅ Branch: Going to ask adventure question")
->>>>>>> 0c6d3ecd
                 # Ask about adventure sports if all required info is present but adventure sports not answered
                 response = "Are you planning any adventure activities like skiing, scuba diving, trekking, or bungee jumping?"
                 state["current_question"] = "adventure_sports"
