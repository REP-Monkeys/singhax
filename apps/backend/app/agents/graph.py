"""LangGraph conversation orchestration."""

from typing import Dict, Any, List, Optional, TypedDict
from datetime import datetime, date
from langgraph.graph import StateGraph, END
from langchain_core.messages import BaseMessage, HumanMessage, AIMessage
from langgraph.checkpoint.sqlite import SqliteSaver
import os
import uuid
import dateparser

from app.agents.tools import ConversationTools
from app.agents.llm_client import GroqLLMClient
from app.services.pricing import PricingService
from app.services.geo_mapping import GeoMapper
# JSONExtractor imported lazily inside process_document to avoid circular import
from app.services.policy_recommender import PolicyRecommender
from app.core.config import settings
from app.models.trip import Trip

# Singleton checkpointer to avoid connection pool conflicts
_checkpointer_singleton = None
_checkpointer_lock = False


class PersistentCheckpointer:
    """Wrapper around PostgresSaver to handle context manager properly."""
    
    def __init__(self, conn_string):
        self.conn_string = conn_string
        self._checkpointer_context = None
        self._checkpointer = None
    
    def __getattr__(self, name):
        """Delegate all method calls to the actual checkpointer."""
        if self._checkpointer is None:
            # Lazy initialization - create checkpointer when first accessed
            from langgraph.checkpoint.postgres import PostgresSaver
            self._checkpointer_context = PostgresSaver.from_conn_string(self.conn_string)
            self._checkpointer = self._checkpointer_context.__enter__()
        return getattr(self._checkpointer, name)
    
    def __enter__(self):
        return self
    
    def __exit__(self, exc_type, exc_val, exc_tb):
        if self._checkpointer_context:
            self._checkpointer_context.__exit__(exc_type, exc_val, exc_tb)

def get_or_create_checkpointer():
    """
    Create or retrieve PostgreSQL checkpointer for conversation state persistence.
    Uses Supabase PostgreSQL connection for checkpointing.
    """
    global _checkpointer_singleton

    if _checkpointer_singleton is not None:
        return _checkpointer_singleton

    try:
        from langgraph.checkpoint.postgres import PostgresSaver

        # Use the database URL from settings
        conn_string = settings.database_url

        # For Supabase pooler, convert from transaction pooler (6543) to session pooler (5432)
        # Session pooler supports prepared statements which LangGraph needs
        if 'pooler.supabase.com:6543' in conn_string:
            conn_string = conn_string.replace(':6543/', ':5432/')
            print(f"📦 Initializing PostgreSQL checkpointer (using session pooler)...")
        else:
            print(f"📦 Initializing PostgreSQL checkpointer...")

        print(f"   Connection: {conn_string.split('@')[1].split('?')[0] if '@' in conn_string else 'local'}")

        # Create checkpointer and setup tables
        with PostgresSaver.from_conn_string(conn_string) as checkpointer:
            # Setup creates the checkpoint tables if they don't exist
            checkpointer.setup()
            print("   ✓ Checkpoint tables verified/created")

        # Now create the persistent wrapper
        _checkpointer_singleton = PersistentCheckpointer(conn_string)

        print("✅ PostgreSQL checkpointing enabled (Phase 2)")
        return _checkpointer_singleton

    except Exception as e:
        print(f"⚠️  PostgreSQL checkpointing failed: {e}")
        print("   Falling back to stateless mode")
        import traceback
        traceback.print_exc()
        return None


def parse_date_safe(date_string: str, prefer_future: bool = True, reference_date: Optional[date] = None) -> Optional[date]:
    """Safely parse date string to date object with flexible format support.
    
    Accepts multiple formats:
    - YYYY-MM-DD (2025-12-15)
    - MM/DD/YYYY (12/15/2025)
    - DD/MM/YYYY (15/12/2025)
    - Natural language (December 15, 2025, Dec 15, 2025)
    - Dates without year (25 jan, Jan 30) - will infer year intelligently
    - Relative dates (tomorrow, next week, in 3 days)
    
    Args:
        date_string: Date in any common format
        prefer_future: If True, prefer future dates when year is ambiguous
        reference_date: Reference date for year inference (e.g., departure_date for return_date)
        
    Returns:
        date object if parsing succeeds, None otherwise
    """
    try:
        if not isinstance(date_string, str):
            return None
            
        # First try standard YYYY-MM-DD for efficiency
        if len(date_string) == 10 and date_string.count('-') == 2:
            try:
                parsed = datetime.strptime(date_string, "%Y-%m-%d").date()
                # If we have a reference date and parsed date is before it, try next year
                if reference_date and parsed < reference_date:
                    # Same month/day, next year
                    try:
                        parsed = parsed.replace(year=parsed.year + 1)
                    except ValueError:  # Feb 29 in non-leap year
                        parsed = parsed.replace(year=parsed.year + 1, day=28)
                return parsed
            except:
                pass
        
        # Use dateparser for flexible parsing
        base_date = reference_date if reference_date else datetime.now().date()
        settings = {
            'PREFER_DATES_FROM': 'future' if prefer_future else 'current_period',  # Prefer future dates for travel
            'RELATIVE_BASE': datetime.combine(base_date, datetime.min.time()),
            'RETURN_AS_TIMEZONE_AWARE': False,
        }
        
        parsed = dateparser.parse(date_string, settings=settings)
        
        if parsed:
            parsed_date = parsed.date()
            # If we have a reference date and parsed date is before it, try next year
            if reference_date and parsed_date < reference_date:
                # Same month/day, next year
                try:
                    parsed_date = parsed_date.replace(year=parsed_date.year + 1)
                except ValueError:  # Feb 29 in non-leap year
                    parsed_date = parsed_date.replace(year=parsed_date.year + 1, day=28)
            return parsed_date
        
        return None
        
    except Exception as e:
        print(f"   ⚠️ Date parsing error for '{date_string}': {e}")
        return None


class ConversationState(TypedDict):
    """State for conversation graph."""
    messages: List[BaseMessage]
    user_id: str
    session_id: str  # Chat session ID for linking to trips
    current_intent: str
    collected_slots: Dict[str, Any]
    confidence_score: float
    requires_human: bool
    quote_data: Dict[str, Any]
    policy_question: str
    claim_type: str
    handoff_reason: str
    # Fields for Step 1 quote flow
    trip_details: Dict[str, Any]  # destination, departure_date, return_date, duration_days, area, base_rate
    travelers_data: Dict[str, Any]  # ages list, count
    preferences: Dict[str, Any]  # adventure_sports
    current_question: str  # Which question we're asking
    awaiting_confirmation: bool  # Waiting for user confirmation
    confirmation_received: bool  # User confirmed details
    awaiting_field: str  # Specific field being collected
    # Loop protection and flow control
    _loop_count: int  # Safety counter to prevent infinite loops
    _ready_for_pricing: bool  # Flag when ready to generate quote
    _pricing_complete: bool  # Flag when quote has been generated
    trip_id: str  # Database trip ID (created after destination is provided)
<<<<<<< HEAD
    # Payment processing
    _payment_intent_id: str  # Payment intent ID for tracking
    _awaiting_payment_confirmation: bool  # Waiting for user to confirm payment
    _policy_created: bool  # Flag when policy has been created
    # Claims intelligence fields
    claims_insights: Optional[Dict[str, Any]]  # Store risk analysis results
    risk_narrative: Optional[str]  # LLM-generated risk narrative
=======
    # OCR and document processing
    uploaded_images: List[Dict[str, Any]]  # Metadata about uploaded images/documents
    ocr_results: List[Dict[str, Any]]  # OCR extraction results
    document_data: List[Dict[str, Any]]  # Structured JSON data from uploaded documents
    uploaded_filename: str  # Filename of the most recently uploaded document
>>>>>>> 95bd68c0


def create_conversation_graph(db) -> StateGraph:
    """Create the conversation state graph."""
    
    llm_client = GroqLLMClient()
    tools = ConversationTools(db, llm_client)
    pricing_service = PricingService()
    
    def orchestrator(state: ConversationState) -> ConversationState:
        """Route conversation based on LLM intent classification."""
        
        # Initialize loop protection
        if "_loop_count" not in state:
            state["_loop_count"] = 0
        if "_ready_for_pricing" not in state:
            state["_ready_for_pricing"] = False
        if "_pricing_complete" not in state:
            state["_pricing_complete"] = False
        
        state["_loop_count"] += 1
        print(f"\n{'='*60}")
        print(f"🔀 ORCHESTRATOR (iteration {state['_loop_count']})")
        print(f"{'='*60}")
        
        messages = state.get("messages", [])
        if not messages:
            state["current_intent"] = "quote"
            return state
        
        last_message = messages[-1]
        user_message = last_message.content if hasattr(last_message, 'content') else str(last_message)
        
        # Get conversation history for context
        history = []
        for msg in messages[-5:]:  # Last 5 messages
            content = msg.content if hasattr(msg, 'content') else str(msg)
            history.append(content)
        
        # Use LLM to classify intent
        intent_result = llm_client.classify_intent(user_message, history)
        
        intent = intent_result["intent"]
        confidence = intent_result["confidence"]
        
        state["current_intent"] = intent
        state["confidence_score"] = confidence
        
        print(f"Intent: {intent} (confidence: {confidence:.2f})")
        
        # Check if human handoff needed (low confidence)
        if confidence < 0.6:
            state["requires_human"] = True
        else:
            state["requires_human"] = False
        
        return state
    
    def needs_assessment(state: ConversationState) -> ConversationState:
        """Collect trip information through structured 6-question conversation."""
        try:
            # Initialize data structures if not present
            # travelers_data structure: {"ages": [30, 35, 8], "count": 3}
            if "trip_details" not in state:
                state["trip_details"] = {}
            if "travelers_data" not in state:
                state["travelers_data"] = {}
            if "preferences" not in state:
                state["preferences"] = {}
            if "awaiting_confirmation" not in state:
                state["awaiting_confirmation"] = False
            if "confirmation_received" not in state:
                state["confirmation_received"] = False
            
            trip = state["trip_details"]
            travelers = state["travelers_data"]
            prefs = state["preferences"]
            
            last_message = state["messages"][-1]
            user_input = last_message.content
            
            # Prepare current slots for extraction
            current_slots = {
                "destination": trip.get("destination"),
                "departure_date": trip.get("departure_date").isoformat() if isinstance(trip.get("departure_date"), date) else trip.get("departure_date"),
                "return_date": trip.get("return_date").isoformat() if isinstance(trip.get("return_date"), date) else trip.get("return_date"),
                "travelers_ages": travelers.get("ages"),
                "adventure_sports": prefs.get("adventure_sports"),
            }
            
            # Extract information from user message using LLM
            extracted = llm_client.extract_trip_info(user_input, current_slots)

            # Fallback: Direct date pattern matching if LLM didn't extract dates
            # TEMPORARILY COMMENTED OUT FOR TESTING
            # import re
            # if not extracted.get("departure_date") and state.get("current_question") == "departure_date":
            #     date_pattern = r'\b(\d{4})-(\d{2})-(\d{2})\b'
            #     match = re.search(date_pattern, user_input)
            #     if match:
            #         extracted["departure_date"] = match.group(0)
            #         print(f"   📅 Fallback: Extracted departure date from pattern: {extracted['departure_date']}")

            # if not extracted.get("return_date") and state.get("current_question") == "return_date":
            #     date_pattern = r'\b(\d{4})-(\d{2})-(\d{2})\b'
            #     match = re.search(date_pattern, user_input)
            #     if match:
            #         extracted["return_date"] = match.group(0)
            #         print(f"   📅 Fallback: Extracted return date from pattern: {extracted['return_date']}")

            # Update state with extracted information
            current_q = state.get("current_question", "")
            extracted_info = False
            
            print(f"   🔍 Extracted data from LLM: {extracted}")
            print(f"   📝 Current question: {current_q}")
            
            if "destination" in extracted:
                trip["destination"] = extracted["destination"]
                print(f"   ✅ Extracted destination: {extracted['destination']}")
                if current_q == "destination":
                    extracted_info = True

                # Create trip in database after destination is provided (if not already created)
                if not state.get("trip_id") and state.get("user_id") and state.get("session_id"):
                    try:
                        # Check if trip already exists for this session
                        existing_trip = db.query(Trip).filter(Trip.session_id == state["session_id"]).first()
                        if not existing_trip:
                            new_trip = Trip(
                                user_id=uuid.UUID(state["user_id"]),
                                session_id=state["session_id"],
                                status="draft",
                                destinations=[extracted["destination"]],
                                travelers_count=1  # Default, will update later
                            )
                            db.add(new_trip)
                            db.commit()
                            db.refresh(new_trip)
                            state["trip_id"] = str(new_trip.id)
                            print(f"   🆕 Created trip in database: {new_trip.id}")
                        else:
                            state["trip_id"] = str(existing_trip.id)
                            # Update destination if changed
                            existing_trip.destinations = [extracted["destination"]]
                            db.commit()
                            print(f"   ✅ Updated existing trip: {existing_trip.id}")
                    except Exception as e:
                        print(f"   ⚠️  Failed to create/update trip: {e}")

            if "departure_date" in extracted:
                # Parse to date object with error handling
                parsed_date = parse_date_safe(extracted["departure_date"])
                if parsed_date:
                    # Validate date is in the future
                    today = date.today()
                    if parsed_date < today:
                        print(f"   ⚠️  Parsed departure_date {parsed_date} is in the past, attempting to fix...")
                        # Try parsing again with better year inference
                        parsed_date = parse_date_safe(extracted["departure_date"], prefer_future=True)
                        if parsed_date and parsed_date < today:
                            print(f"   ⚠️  Still in past after fix: {parsed_date}, skipping")
                            parsed_date = None
                    
                    if parsed_date:
                        trip["departure_date"] = parsed_date
                        if current_q == "departure_date":
                            extracted_info = True

                        # Update trip with start date
                        if state.get("trip_id"):
                            try:
                                existing_trip = db.query(Trip).filter(Trip.id == uuid.UUID(state["trip_id"])).first()
                                if existing_trip:
                                    existing_trip.start_date = parsed_date
                                    db.commit()
                                    print(f"   ✅ Updated trip start_date: {parsed_date}")
                            except Exception as e:
                                print(f"   ⚠️  Failed to update trip start_date: {e}")
                else:
                    # Date parsing failed - will ask for clarification below
                    print(f"   ⚠️  Failed to parse departure_date: {extracted.get('departure_date')}")
            
            if "return_date" in extracted:
                # Parse to date object with error handling
                parsed_date = parse_date_safe(extracted["return_date"])
                if parsed_date:
                    # Validate return_date is after departure_date
                    departure = trip.get("departure_date")
                    if departure and parsed_date <= departure:
                        print(f"   ⚠️  Parsed return_date {parsed_date} is not after departure_date {departure}, attempting to fix...")
                        # If we have a departure date, try to infer correct year for return
                        if departure:
                            # Extract month/day from return_date and use departure's year (or next year if needed)
                            return_str = extracted["return_date"]
                            # Try to fix by ensuring same year as departure, or next year if that makes it before departure
                            parsed_date = parse_date_safe(return_str, reference_date=departure)
                            if parsed_date and parsed_date <= departure:
                                # If still not after departure, add a year
                                from datetime import timedelta
                                parsed_date = departure + timedelta(days=1)  # At least one day after
                                print(f"   ⚠️  Adjusted return_date to be after departure: {parsed_date}")
                    
                    if parsed_date:
                        trip["return_date"] = parsed_date
                        if current_q == "return_date":
                            extracted_info = True

                        # Update trip with end date
                        if state.get("trip_id"):
                            try:
                                existing_trip = db.query(Trip).filter(Trip.id == uuid.UUID(state["trip_id"])).first()
                                if existing_trip:
                                    existing_trip.end_date = parsed_date
                                    db.commit()
                                    print(f"   ✅ Updated trip end_date: {parsed_date}")
                            except Exception as e:
                                print(f"   ⚠️  Failed to update trip end_date: {e}")
                else:
                    # Date parsing failed - will ask for clarification below
                    print(f"   ⚠️  Failed to parse return_date: {extracted.get('return_date')}")
            
            if "travelers_ages" in extracted:
                # Validate ages are integers in valid range
                valid_ages = [age for age in extracted["travelers_ages"] if isinstance(age, int) and 0.08 <= age <= 110]
                if valid_ages:
                    travelers["ages"] = valid_ages
                    travelers["count"] = len(valid_ages)
                    if current_q == "travelers":
                        extracted_info = True

                    # Update trip with travelers count
                    if state.get("trip_id"):
                        try:
                            existing_trip = db.query(Trip).filter(Trip.id == uuid.UUID(state["trip_id"])).first()
                            if existing_trip:
                                existing_trip.travelers_count = len(valid_ages)
                                db.commit()
                                print(f"   ✅ Updated trip travelers_count: {len(valid_ages)}")
                        except Exception as e:
                            print(f"   ⚠️  Failed to update trip travelers_count: {e}")
            
            # Only accept adventure_sports extraction when:
            # 1. We're currently asking the adventure question, OR
            # 2. The user explicitly mentions adventure-related keywords
            if "adventure_sports" in extracted:
                user_input_lower = user_input.lower().strip()
                adventure_keywords = ["adventure", "skiing", "scuba", "diving", "trekking", "trek", 
                                     "bungee", "jumping", "extreme", "sports", "hiking", "climbing", 
                                     "skydiving", "paragliding", "rafting"]
                mentions_adventure = any(keyword in user_input_lower for keyword in adventure_keywords)
                
                # Validate extracted value against user input for yes/no responses
                # If user says yes/no but LLM extracts opposite, don't trust the extraction
                if current_q == "adventure_sports":
                    pos_words = ["yes", "yeah", "yep", "sure", "probably", "i am", "i'm", "i will", "i'll", 
                                "i do", "absolutely", "definitely", "i plan", "i'm planning", "i will be",
                                "i am planning", "i do plan", "of course", "certainly", "definitely yes"]
                    neg_words = ["no", "nope", "not", "none", "nah", "i'm not", "i am not", "i won't", "i will not",
                                "i don't", "i do not", "absolutely not", "definitely not", "no way"]
                    said_yes = any(word in user_input_lower for word in pos_words)
                    said_no = any(word in user_input_lower for word in neg_words)
                    
                    # If user clearly said yes/no, validate extraction
                    if said_yes and extracted["adventure_sports"] == False:
                        print(f"   ⚠️  LLM extracted False but user said yes - ignoring extraction, will use special handling")
                        # Don't set extracted_info, let special handling below catch it
                    elif said_no and extracted["adventure_sports"] == True:
                        print(f"   ⚠️  LLM extracted True but user said no - ignoring extraction, will use special handling")
                        # Don't set extracted_info, let special handling below catch it
                    else:
                        # Extraction matches user intent (or no clear yes/no), accept it
                        prefs["adventure_sports"] = extracted["adventure_sports"]
                        extracted_info = True
                        print(f"   ✅ Accepted adventure_sports extraction: {extracted['adventure_sports']} (validated against user input)")
                elif mentions_adventure:
                    # User mentioned adventure keywords - accept extraction
                    prefs["adventure_sports"] = extracted["adventure_sports"]
                    print(f"   ✅ Accepted adventure_sports extraction: {extracted['adventure_sports']} (user mentioned adventure keywords)")
                else:
                    print(f"   ⏭️  Ignoring premature adventure_sports extraction: {extracted['adventure_sports']} (not asking question, no adventure keywords)")
            
            # Clear current_question if we got the answer
            if extracted_info and current_q:
                print(f"   ✅ Received answer for: {current_q}")
                state["current_question"] = ""
            
            # Special handling for adventure_sports when user says yes/no but:
            # 1. LLM doesn't extract adventure_sports, OR
            # 2. LLM extracted it but we rejected it (wrong value)
            # Check if we're asking the adventure question AND haven't successfully extracted it yet
            if current_q == "adventure_sports" and not extracted_info:
                user_input_lower = user_input.lower().strip()
                # Expanded negative keywords
                neg_words = ["no", "nope", "not", "none", "nah", "i'm not", "i am not", "i won't", "i will not",
                            "i don't", "i do not", "absolutely not", "definitely not", "no way", "nothing"]
                # Expanded positive keywords - includes phrases that indicate affirmation
                pos_words = ["yes", "yeah", "yep", "sure", "probably", "i am", "i'm", "i will", "i'll", 
                            "i do", "absolutely", "definitely", "i plan", "i'm planning", "i will be",
                            "i am planning", "i do plan", "of course", "certainly", "definitely yes",
                            "i would", "i'd like", "i want", "planning to", "going to"]
                
                # Check if user explicitly said no
                if any(neg_word in user_input_lower for neg_word in neg_words):
                    prefs["adventure_sports"] = False
                    extracted_info = True
                    state["current_question"] = ""
                    print(f"   ✅ Parsed 'no' for adventure_sports")
                elif any(pos_word in user_input_lower for pos_word in pos_words):
                    prefs["adventure_sports"] = True
                    extracted_info = True
                    state["current_question"] = ""
                    print(f"   ✅ Parsed 'yes' for adventure_sports (matched: {[w for w in pos_words if w in user_input_lower][:1]})")
            
            # Fallback: Simple keyword extraction if LLM didn't extract anything
            # TEMPORARILY COMMENTED OUT FOR TESTING
            # if not any([trip.get("destination"), trip.get("departure_date"), trip.get("return_date"), travelers.get("ages")]):
            #     user_input_lower = user_input.lower()
            #     
            #     # Simple keyword extraction
            #     if "japan" in user_input_lower:
            #         trip["destination"] = "Japan"
            #     elif "thailand" in user_input_lower:
            #         trip["destination"] = "Thailand"
            #     elif "singapore" in user_input_lower:
            #         trip["destination"] = "Singapore"
            #     
            #     # If still no information extracted, this is likely an initial greeting
            #     if not any([trip.get("destination"), trip.get("departure_date"), trip.get("return_date"), travelers.get("ages")]):
            #         # This is an initial greeting - ask for destination first
            #         response = "I'd be happy to help you with travel insurance! Where are you planning to travel?"
            #         state["current_question"] = "destination"  # CRITICAL: Set question to prevent loop
            #         print(f"   💬 Asking: {response}")
            #         state["messages"].append(AIMessage(content=response))
            #         return state
            
            # If still no information extracted, this is likely an initial greeting
            print(f"   🔍 Check: trip.get('destination') = {trip.get('destination')}")
            print(f"   🔍 Missing info check: {not any([trip.get('destination'), trip.get('departure_date'), trip.get('return_date'), travelers.get('ages')])}")
            if not any([trip.get("destination"), trip.get("departure_date"), trip.get("return_date"), travelers.get("ages")]):
                # This is an initial greeting - ask for destination first
                response = "I'd be happy to help you with travel insurance! Where are you planning to travel?"
                state["current_question"] = "destination"  # CRITICAL: Set question to prevent loop
                print(f"   💬 Asking: {response}")
                state["messages"].append(AIMessage(content=response))
                return state
            
            # Handle confirmation flow
            if state.get("awaiting_confirmation"):
                # Check if user confirmed or wants to make changes
                user_response_lower = user_input.lower()
                said_yes = any(word in user_response_lower for word in ["yes", "correct", "confirm", "looks good", "that's right", "yeah"])
                said_no = any(word in user_response_lower for word in ["no", "wrong", "incorrect", "change", "fix"])
                
                if said_yes:
                    state["confirmation_received"] = True
                    state["_ready_for_pricing"] = True
                    state["awaiting_confirmation"] = False
                    state["current_question"] = ""  # Clear the question
                    print(f"   ✅ User confirmed - ready for pricing")
                    
                    # Generate policy recommendation if we have enough data
                    try:
                        policy_recommender = PolicyRecommender()
                        
                        # Build extracted data structure for recommendation
                        extracted_data = {
                            "travelers": [
                                {
                                    "age": age,
                                    "pre_existing_conditions": {"has_conditions": False}  # Would need to ask separately
                                }
                                for age in state.get("travelers_data", {}).get("ages", [])
                            ],
                            "trip_details": {
                                "destination": {"country": state.get("trip_details", {}).get("destination")},
                                "trip_type": {"value": "single_return"},  # Default assumption
                                "duration_days": {"value": None}  # Would calculate from dates
                            },
                            "activities": {
                                "adventure_sports": {"value": state.get("preferences", {}).get("adventure_sports", False)}
                            },
                            "airline_info": {"is_scoot": False}  # Would detect from document
                        }
                        
                        recommendation = policy_recommender.recommend_policy(extracted_data)
                        
                        response = "Great! Based on your trip details, I recommend:\n\n"
                        response += f"**{recommendation.get('recommended_policy', 'Travel Insurance')}** "
                        response += f"({recommendation.get('recommended_tier', 'Standard')} tier)\n\n"
                        response += f"{recommendation.get('reasoning', '')}\n\n"
                        response += "Let me calculate your insurance options..."
                        
                    except Exception as e:
                        print(f"   ⚠️  Policy recommendation failed: {e}")
                        response = "Great! Let me calculate your insurance options..."
                    
                    state["messages"].append(AIMessage(content=response))
                    return state
                elif said_no:
                    state["awaiting_confirmation"] = False
                    state["current_question"] = ""  # Clear to ask for corrections
                    response = "No problem! What would you like to correct?"
                    state["messages"].append(AIMessage(content=response))
                    return state
                else:
                    # User didn't clearly say yes or no
                    response = "I didn't catch that. Is the information above correct? (yes/no)"
                    state["messages"].append(AIMessage(content=response))
                    return state
            
            # Determine what information is still missing
            missing = []
            if not trip.get("destination"):
                missing.append("destination")
            if not trip.get("departure_date"):
                missing.append("departure_date")
            if not trip.get("return_date"):
                missing.append("return_date")
            if not travelers.get("ages"):
                missing.append("travelers")
            
            # Check if user provided everything at once
            all_required_present = (
                trip.get("destination") and
                trip.get("departure_date") and
                trip.get("return_date") and
                travelers.get("ages")
            )
            
            # Generate appropriate response based on conversation state
            print(f"   🔍 Debug: missing={missing}, adventure_sports={prefs.get('adventure_sports')}, all_present={all_required_present}")
            print(f"   🔍 Conditions: awaiting_confirmation={state.get('awaiting_confirmation')}, adventure_is_none={prefs.get('adventure_sports') is None}")
            print(f"   🔍 Current question: {state.get('current_question')}")
            
            # Priority: If we just answered adventure question and all required info is present, go to confirmation
            # (This prevents asking for destination again after successfully answering adventure)
            adventure_answered = prefs.get("adventure_sports") is not None
            if not state.get("awaiting_confirmation") and all_required_present and adventure_answered:
                print(f"   🔍 Branch: All info collected including adventure - going to confirmation")
                # Set default for adventure_sports before showing confirmation if not answered yet (shouldn't happen here)
                if "adventure_sports" not in prefs or prefs.get("adventure_sports") is None:
                    prefs["adventure_sports"] = False
                
                dest = trip["destination"]
                dep_date = trip["departure_date"]
                ret_date = trip["return_date"]
                duration_days = (ret_date - dep_date).days + 1
                
                dep_formatted = dep_date.strftime("%B %d, %Y")
                ret_formatted = ret_date.strftime("%B %d, %Y")
                ages = ", ".join(map(str, travelers["ages"]))
                adv = "Yes" if prefs.get("adventure_sports") else "No"
                
                response = f"""Let me confirm your trip details:

📍 Destination: {dest}
📅 Travel dates: {dep_formatted} to {ret_formatted} ({duration_days} days)
👥 Travelers: {len(travelers['ages'])} traveler(s) (ages: {ages})
🏔️ Adventure activities: {adv}

Is this information correct? (yes/no)"""
                
                state["awaiting_confirmation"] = True
                state["current_question"] = "confirmation"
                print(f"   💬 Asking for confirmation")
            # Check adventure_sports BEFORE checking all_required_present (but only if not already answered)
            elif not state.get("awaiting_confirmation") and all_required_present and prefs.get("adventure_sports") is None:
                print(f"   🔍 Branch: Going to ask adventure question")
                # Ask about adventure sports if all required info is present but adventure sports not answered
                response = "Are you planning any adventure activities like skiing, scuba diving, trekking, or bungee jumping?"
                state["current_question"] = "adventure_sports"
                print(f"   💬 Asking adventure question: {response}")
            elif missing:
                print(f"   🔍 Branch: Asking missing questions")
                # Ask for next missing piece of information
                if "destination" in missing:
                    response = "Where are you traveling to?"
                    state["current_question"] = "destination"
                    print(f"   💬 Asking: {response}")
                elif "departure_date" in missing:
                    response = "When does your trip start? Please provide the date in YYYY-MM-DD format. For example: 2025-12-15"
                    state["current_question"] = "departure_date"
                    print(f"   💬 Asking: {response}")
                elif "return_date" in missing:
                    response = "When do you return to Singapore? Please provide the date in YYYY-MM-DD format. For example: 2025-12-22"
                    state["current_question"] = "return_date"
                    print(f"   💬 Asking: {response}")
                elif "travelers" in missing:
                    response = "How many travelers are going, and what are their ages? For example: '2 travelers, ages 30 and 8'"
                    state["current_question"] = "travelers"
                    print(f"   💬 Asking: {response}")
            elif all_required_present and not state.get("awaiting_confirmation"):
                print(f"   🔍 Branch: Going to confirmation")
                # All info collected, show summary and ask for confirmation
                # Set default for adventure_sports before showing confirmation if not answered yet
                if "adventure_sports" not in prefs or prefs.get("adventure_sports") is None:
                    prefs["adventure_sports"] = False
                
                dest = trip["destination"]
                dep_date = trip["departure_date"]
                ret_date = trip["return_date"]
                duration_days = (ret_date - dep_date).days + 1
                
                dep_formatted = dep_date.strftime("%B %d, %Y")
                ret_formatted = ret_date.strftime("%B %d, %Y")
                ages = ", ".join(map(str, travelers["ages"]))
                adv = "Yes" if prefs.get("adventure_sports") else "No"
                
                response = f"""Let me confirm your trip details:

📍 Destination: {dest}
📅 Travel dates: {dep_formatted} to {ret_formatted} ({duration_days} days)
👥 Travelers: {len(travelers['ages'])} traveler(s) (ages: {ages})
🏔️ Adventure activities: {adv}

Is this information correct? (yes/no)"""
                
                state["awaiting_confirmation"] = True
                state["current_question"] = "confirmation"
                print(f"   💬 Asking for confirmation")
            else:
                # Shouldn't reach here, but handle gracefully
                response = "I have all the information I need. Let me calculate your quote..."
                state["confirmation_received"] = True
            
            state["messages"].append(AIMessage(content=response))
            return state
            
        except Exception as e:
            # Error handling with friendly message
            response = "I'm having trouble processing that. Could you please rephrase?"
            state["messages"].append(AIMessage(content=response))
            return state
    
    def risk_assessment(state: ConversationState) -> ConversationState:
        """Map destination to geographic area for pricing."""
        try:
            trip = state.get("trip_details", {})
            destination = trip.get("destination")
            
            if destination:
                # Use GeoMapper to get area and base rate
                dest_info = GeoMapper.validate_destination(destination)
                trip["area"] = dest_info["area"].value
                trip["base_rate"] = dest_info["base_rate"]
                state["trip_details"] = trip
            
            return state
        except Exception as e:
            state["requires_human"] = True
            return state
    
    def pricing(state: ConversationState) -> ConversationState:
        """Calculate and present insurance quotes with tiered pricing."""
        try:
            trip = state["trip_details"]
            travelers = state["travelers_data"]
            prefs = state["preferences"]
            
            # Extract required data
            destination = trip["destination"]
            departure_date = trip["departure_date"]
            return_date = trip["return_date"]
            travelers_ages = travelers["ages"]
            
            # Default to False if user never answered or is None
            adventure_sports = prefs.get("adventure_sports", False)
            if adventure_sports is None:
                adventure_sports = False
            
            # Claims Intelligence Integration
            try:
                import logging
                logger = logging.getLogger(__name__)
                
                if destination and travelers_ages:
                    logger.info(f"🔍 Analyzing claims data for {destination}...")
                    
                    # Pass llm_client to tools
                    tools_with_llm = ConversationTools(db=db, llm_client=llm_client)
                    claims_insights = tools_with_llm.analyze_destination_risk(
                        destination=destination,
                        travelers_ages=travelers_ages,
                        adventure_sports=adventure_sports
                    )
                    
                    if claims_insights.get("success"):
                        state["claims_insights"] = claims_insights
                        state["risk_narrative"] = claims_insights.get("narrative")
                        logger.info(f"✅ Risk: {claims_insights['risk_analysis']['risk_level']}, Tier: {claims_insights['tier_recommendation']['recommended_tier']}")
                    else:
                        logger.warning("Claims analysis unavailable")
            except Exception as e:
                import logging
                logger = logging.getLogger(__name__)
                logger.error(f"Claims analysis error: {e}")
                # Continue without insights
            
            # Call pricing service
            quote_result = pricing_service.calculate_step1_quote(
                destination=destination,
                departure_date=departure_date,
                return_date=return_date,
                travelers_ages=travelers_ages,
                adventure_sports=adventure_sports
            )
            
            if not quote_result["success"]:
                # Error in quote calculation - provide friendly error message
                error_msg = quote_result.get("error", "Unknown error")
                if "182 days" in error_msg:
                    response = "Your trip is a bit too long for our standard coverage (maximum 182 days). Let me connect you with a specialist who can help with extended coverage."
                elif "age" in error_msg.lower():
                    response = "I noticed one of the ages might not be quite right. Travelers should be between 1 month and 110 years old. Could you double-check the ages?"
                else:
                    response = f"I'm sorry, but I encountered an issue: {error_msg}. Let me connect you with a human agent who can help."
                
                state["requires_human"] = True
                state["messages"].append(AIMessage(content=response))
                return state
            
            # Store full quote result
            state["quote_data"] = quote_result

            # Update trip in database with total_cost (price range)
            if state.get("trip_id"):
                try:
                    existing_trip = db.query(Trip).filter(Trip.id == uuid.UUID(state["trip_id"])).first()
                    if existing_trip:
                        quotes = quote_result["quotes"]
                        prices = []
                        if "standard" in quotes:
                            prices.append(quotes["standard"]["price"])
                        if "elite" in quotes:
                            prices.append(quotes["elite"]["price"])
                        if "premier" in quotes:
                            prices.append(quotes["premier"]["price"])

                        if prices:
                            min_price = min(prices)
                            max_price = max(prices)
                            existing_trip.total_cost = f"SGD {min_price:.2f} - SGD {max_price:.2f}"
                            db.commit()
                            print(f"   ✅ Updated trip total_cost: {existing_trip.total_cost}")
                except Exception as e:
                    print(f"   ⚠️  Failed to update trip total_cost: {e}")

            # Format a beautiful response with all tiers
            quotes = quote_result["quotes"]
            dest_name = destination.title()
            
            response_parts = [f"Great! Here are your travel insurance options for {dest_name}:\n"]
            
            if "standard" in quotes:
                std = quotes["standard"]
                response_parts.append(f"""
🌟 **Standard Plan: ${std['price']:.2f} SGD**
   ✓ Medical coverage: ${std['coverage']['medical_coverage']:,}
   ✓ Trip cancellation: ${std['coverage']['trip_cancellation']:,}
   ✓ Baggage protection: ${std['coverage']['baggage_loss']:,}
   ✓ Personal accident: ${std['coverage']['personal_accident']:,}
""")
            
            if "elite" in quotes:
                elite = quotes["elite"]
                response_parts.append(f"""
⭐ **Elite Plan: ${elite['price']:.2f} SGD**{' (Recommended for adventure sports)' if adventure_sports else ''}
   ✓ Medical coverage: ${elite['coverage']['medical_coverage']:,}
   ✓ Trip cancellation: ${elite['coverage']['trip_cancellation']:,}
   ✓ Baggage protection: ${elite['coverage']['baggage_loss']:,}
   ✓ Personal accident: ${elite['coverage']['personal_accident']:,}
   ✓ Adventure sports coverage included
""")
            
            if "premier" in quotes:
                premier = quotes["premier"]
                response_parts.append(f"""
💎 **Premier Plan: ${premier['price']:.2f} SGD**
   ✓ Medical coverage: ${premier['coverage']['medical_coverage']:,}
   ✓ Trip cancellation: ${premier['coverage']['trip_cancellation']:,}
   ✓ Baggage protection: ${premier['coverage']['baggage_loss']:,}
   ✓ Personal accident: ${premier['coverage']['personal_accident']:,}
   ✓ Full adventure sports coverage
   ✓ Emergency evacuation: ${premier['coverage']['emergency_evacuation']:,}
""")
            
            response_parts.append("\nAll prices are in Singapore Dollars (SGD). Would you like more details about any plan?")
            
            # Add risk narrative if available
            if state.get("risk_narrative"):
                response_parts.append(f"\n\n📊 **Risk Analysis:**\n{state['risk_narrative']}")
                
                # Highlight recommended tier
                if state.get("claims_insights"):
                    recommended = state["claims_insights"]["tier_recommendation"]["recommended_tier"]
                    if recommended != "standard":
                        response_parts.append(f"\n\n💡 **Based on historical data, we recommend the {recommended.title()} plan for optimal coverage.**")
            
            response = "\n".join(response_parts)
            state["messages"].append(AIMessage(content=response))
            
            # CRITICAL: Mark pricing as complete to prevent re-entry
            state["_pricing_complete"] = True
            state["_ready_for_pricing"] = False
            
            print(f"   ✅ Pricing complete, will route to END")
            
            return state
            
        except Exception as e:
            response = "I encountered an error calculating your quote. Let me connect you with a human agent."
            state["requires_human"] = True
            state["messages"].append(AIMessage(content=response))
            return state
    
    def payment_processor(state: ConversationState) -> ConversationState:
        """Process payment for insurance purchase."""
        try:
            print("\n💳 PAYMENT PROCESSOR NODE")
            
            messages = state.get("messages", [])
            last_message = messages[-1]
            user_input = last_message.content if hasattr(last_message, 'content') else str(last_message)
            user_input_lower = user_input.lower()
            
            # Check if we're awaiting payment confirmation
            awaiting_payment = state.get("_awaiting_payment_confirmation", False)
            payment_intent_id = state.get("_payment_intent_id")
            
            if awaiting_payment and payment_intent_id:
                # User is confirming payment completion
                print(f"   Checking payment confirmation for: {payment_intent_id}")
                
                # Check if user said they paid
                payment_keywords = ["paid", "done", "completed", "finished", "i paid", "payment done"]
                if any(keyword in user_input_lower for keyword in payment_keywords):
                    # Check payment status
                    payment_result = tools.check_payment_completion(payment_intent_id)
                    
                    if payment_result.get("success") and payment_result.get("is_completed"):
                        # Payment completed - create policy
                        policy_result = tools.create_policy_from_payment(payment_intent_id)
                        
                        if policy_result.get("success"):
                            policy_number = policy_result.get("policy_number")
                            response = f"🎉 Payment successful! Your policy has been created.\n\nPolicy Number: **{policy_number}**\n\nYour travel insurance is now active. You'll receive a confirmation email shortly."
                            state["_policy_created"] = True
                            state["_awaiting_payment_confirmation"] = False
                        else:
                            response = f"Payment was successful, but there was an issue creating your policy. Please contact support. Error: {policy_result.get('error')}"
                    elif payment_result.get("status") == "pending":
                        response = "Still processing your payment... Please wait 10 more seconds and let me know when it's done."
                        # Keep awaiting_payment flag set
                    elif payment_result.get("status") == "failed":
                        response = "Payment failed. Would you like to try again? I can generate a new payment link."
                        state["_awaiting_payment_confirmation"] = False
                    elif payment_result.get("status") == "expired":
                        response = "Payment session expired. I can generate a new payment link if you'd like."
                        state["_awaiting_payment_confirmation"] = False
                    else:
                        response = f"Payment status: {payment_result.get('status', 'unknown')}. Please wait a moment and try again."
                else:
                    # User hasn't confirmed payment yet
                    response = "Please complete the payment using the link I provided, then let me know when it's done."
            else:
                # First time - create payment
                quote_data = state.get("quote_data")
                if not quote_data or not quote_data.get("quotes"):
                    response = "I don't have a quote ready yet. Let me calculate your insurance options first."
                    state["messages"].append(AIMessage(content=response))
                    return state
                
                # Extract tier selection from user input
                tier = None
                if "premier" in user_input_lower or "premium" in user_input_lower:
                    tier = "premier"
                elif "elite" in user_input_lower:
                    tier = "elite"
                elif "standard" in user_input_lower or "basic" in user_input_lower:
                    tier = "standard"
                else:
                    # Default to elite if user said "buy", "purchase", etc. without specifying
                    tier = "elite"  # Default to recommended tier
                
                quotes_dict = quote_data.get("quotes", {})
                if tier not in quotes_dict:
                    # Fallback to available tier
                    tier = list(quotes_dict.keys())[0] if quotes_dict else None
                
                if not tier:
                    response = "I couldn't determine which plan you'd like. Please specify: Standard, Elite, or Premier."
                    state["messages"].append(AIMessage(content=response))
                    return state
                
                selected_quote = quotes_dict[tier]
                price = selected_quote.get("price")
                coverage = selected_quote.get("coverage", {})
                
                print(f"   Selected tier: {tier}, Price: ${price}")
                
                # Get required data from state
                user_id = state.get("user_id")
                trip_id = state.get("trip_id")
                trip_details = state.get("trip_details", {})
                travelers_data = state.get("travelers_data", {})
                
                if not user_id or not trip_id:
                    response = "I need to save your quote first. Let me do that..."
                    # TODO: Could create quote here if needed
                    state["messages"].append(AIMessage(content=response))
                    return state
                
                # Create or find Quote record
                from app.models.quote import Quote, QuoteStatus, ProductType
                from app.models.trip import Trip
                
                # Find existing quote or create new one
                quote = db.query(Quote).filter(
                    Quote.trip_id == uuid.UUID(trip_id),
                    Quote.user_id == uuid.UUID(user_id)
                ).first()
                
                if not quote:
                    # Create new quote record
                    travelers_list = [{"age": age} for age in travelers_data.get("ages", [])]
                    activities_list = [{"type": "general"}]
                    if state.get("preferences", {}).get("adventure_sports"):
                        activities_list.append({"type": "adventure_sports"})
                    
                    quote = Quote(
                        user_id=uuid.UUID(user_id),
                        trip_id=uuid.UUID(trip_id),
                        product_type=ProductType.SINGLE,
                        travelers=travelers_list,
                        activities=activities_list,
                        price_firm=float(price),
                        currency="SGD",
                        status=QuoteStatus.FIRMED,
                        breakdown={
                            "tier": tier,
                            "coverage": coverage,
                            "price": price
                        }
                    )
                    db.add(quote)
                    db.commit()
                    db.refresh(quote)
                    print(f"   Created quote: {quote.id}")
                
                # Update quote with firm price if not set
                if not quote.price_firm:
                    quote.price_firm = float(price)
                    quote.status = QuoteStatus.FIRMED
                    quote.breakdown = {
                        "tier": tier,
                        "coverage": coverage,
                        "price": price
                    }
                    db.commit()
                    db.refresh(quote)
                
                # Create payment checkout
                payment_result = tools.create_payment_checkout(
                    quote_id=str(quote.id),
                    user_id=user_id
                )
                
                if not payment_result.get("success"):
                    response = f"I encountered an issue setting up payment: {payment_result.get('error')}. Please try again or contact support."
                    state["requires_human"] = True
                else:
                    checkout_url = payment_result.get("checkout_url")
                    payment_intent_id = payment_result.get("payment_intent_id")
                    
                    # Store payment info in state
                    state["_payment_intent_id"] = payment_intent_id
                    state["_awaiting_payment_confirmation"] = True
                    
                    response = f"Great! I've set up your payment for the **{tier.title()}** plan (${price:.2f} SGD).\n\nPlease complete your payment at:\n{checkout_url}\n\nI'll wait here and confirm once payment is successful. This usually takes 10-30 seconds after you complete the payment."
                
                state["messages"].append(AIMessage(content=response))
            
            return state
            
        except Exception as e:
            print(f"   ⚠️  Payment processor error: {e}")
            import traceback
            traceback.print_exc()
            response = "I encountered an error processing the payment. Let me connect you with a human agent."
            state["requires_human"] = True
            state["messages"].append(AIMessage(content=response))
            return state
    
    def policy_explainer(state: ConversationState) -> ConversationState:
        """
        Answer policy questions using mock policy knowledge base.
        """
        
        print("\n📚 POLICY EXPLAINER NODE")
        
        messages = state.get("messages", [])
        last_message = messages[-1]
        user_question = last_message.content if hasattr(last_message, 'content') else str(last_message)
        
        print(f"   Question: {user_question[:100]}...")
        
        # Mock policy knowledge base (replace with real RAG later)
        policy_kb = {
            "medical": {
                "coverage": "Medical coverage includes emergency medical treatment, hospitalization, and medical evacuation up to policy limits.",
                "limits": "Standard: $50,000 | Elite: $100,000 | Premier: $200,000",
                "exclusions": "Pre-existing conditions (unless declared), cosmetic procedures, routine checkups"
            },
            "cancellation": {
                "coverage": "Trip cancellation covers non-refundable expenses if you must cancel due to covered reasons.",
                "reasons": "Serious illness, injury, death of traveler/family, natural disasters, travel warnings",
                "limits": "Standard: $5,000 | Elite: $10,000 | Premier: $15,000"
            },
            "baggage": {
                "coverage": "Baggage coverage includes loss, theft, or damage to personal belongings.",
                "limits": "Standard: $3,000 | Elite: $5,000 | Premier: $10,000",
                "exclusions": "Cash, jewelry over $500, electronics over $1,000 (unless declared)"
            },
            "adventure": {
                "coverage": "Adventure sports coverage available in Elite and Premier plans.",
                "included": "Skiing, scuba diving (certified), hiking, zip-lining",
                "excluded": "Base jumping, solo climbing, motor sports",
                "requirement": "Must select Elite or Premier plan and declare activities"
            },
            "pre-existing": {
                "coverage": "Pre-existing conditions can be covered if declared and accepted.",
                "process": "Declare conditions during application, underwriting review, additional premium may apply",
                "exclusions": "Conditions not declared, terminal illnesses, ongoing treatment required"
            }
        }
        
        # Simple keyword matching to find relevant policy section
        question_lower = user_question.lower()
        
        relevant_sections = []
        
        if any(word in question_lower for word in ["medical", "hospital", "doctor", "treatment", "sick", "injured"]):
            relevant_sections.append(("Medical Coverage", policy_kb["medical"]))
        
        if any(word in question_lower for word in ["cancel", "cancellation", "refund", "can't go"]):
            relevant_sections.append(("Trip Cancellation", policy_kb["cancellation"]))
        
        if any(word in question_lower for word in ["bag", "luggage", "lost", "stolen", "damage"]):
            relevant_sections.append(("Baggage Coverage", policy_kb["baggage"]))
        
        if any(word in question_lower for word in ["adventure", "sport", "ski", "dive", "scuba", "hiking"]):
            relevant_sections.append(("Adventure Sports", policy_kb["adventure"]))
        
        if any(word in question_lower for word in ["pre-existing", "condition", "medical history"]):
            relevant_sections.append(("Pre-existing Conditions", policy_kb["pre-existing"]))
        
        # Build response
        if relevant_sections:
            response = "Based on our policy:\n\n"
            for section_name, section_data in relevant_sections:
                response += f"**{section_name}:**\n"
                for key, value in section_data.items():
                    response += f"• {key.title()}: {value}\n"
                response += "\n"
            response += "Do you have any other questions about coverage?"
        else:
            response = """I can help explain our travel insurance policy. Here are common topics:

- **Medical Coverage** - Emergency treatment and hospitalization
- **Trip Cancellation** - Non-refundable expenses if you must cancel
- **Baggage** - Lost, stolen, or damaged belongings
- **Adventure Sports** - Coverage for activities (Elite/Premier plans)
- **Pre-existing Conditions** - How we handle medical history

What would you like to know more about?"""
        
        state["messages"].append(AIMessage(content=response))
        state["policy_question"] = user_question
        
        print(f"   ✅ Answered with {len(relevant_sections)} relevant sections")
        
        return state
    
    def process_document(state: ConversationState) -> ConversationState:
        """Process uploaded document using structured JSON data (OCR happens behind the scenes)."""
        
        print("\n📄 DOCUMENT PROCESSING NODE")
        
        messages = state.get("messages", [])
        if not messages:
            return state
        
        last_message = messages[-1]
        message_content = last_message.content if hasattr(last_message, 'content') else str(last_message)
        
        # Check if this is a document upload message
        if "[User uploaded a document" not in message_content:
            # Not a document upload, skip processing
            return state
        
        print(f"   Processing document upload...")
        
        # Get structured JSON from state (already extracted by OCR service)
        document_data = state.get("document_data", [])
        if not document_data:
            response = "I received your document, but couldn't process it. Please try uploading again."
            state["messages"].append(AIMessage(content=response))
            return state
        
        # Get the most recent document
        latest_doc = document_data[-1]
        extracted_json = latest_doc.get("extracted_json", {})
        document_type = extracted_json.get("document_type", "unknown")
        
        # Debug: Print extracted JSON structure (first level keys only)
        print(f"   📋 Extracted JSON keys: {list(extracted_json.keys()) if extracted_json else 'EMPTY'}")
        if extracted_json:
            print(f"   📋 Sample values:")
            for key in list(extracted_json.keys())[:5]:  # Show first 5 keys
                value = extracted_json.get(key)
                if isinstance(value, dict):
                    print(f"      {key}: {{...}} (dict with keys: {list(value.keys())[:3] if value else 'empty'})")
                elif isinstance(value, list):
                    print(f"      {key}: [...] (list with {len(value)} items)")
                else:
                    print(f"      {key}: {str(value)[:50]}")
        
        if document_type == "unknown":
            response = "I received your document, but couldn't determine its type. Could you please describe what information you'd like me to extract?"
            state["messages"].append(AIMessage(content=response))
            return state
        
        print(f"   ✅ Processing structured JSON: {document_type}")
        
        try:
            # Initialize policy recommender
            policy_recommender = PolicyRecommender()
            
            # Update state with extracted information based on document type
            trip = state.get("trip_details", {})
            travelers = state.get("travelers_data", {})
            prefs = state.get("preferences", {})
            
            extracted_items = []
            doc_type = extracted_json.get("document_type", "unknown")
            
            # Extract based on document type - use structured JSON first
            if doc_type == "flight_confirmation":
                # Handle None values from JSON (null in JSON becomes None in Python)
                flight_details = extracted_json.get("flight_details") or {}
                destination_info = extracted_json.get("destination") or {}
                
                if destination_info and destination_info.get("country"):
                    trip["destination"] = destination_info["country"]
                    extracted_items.append(f"destination: {destination_info['country']}")
                
                if flight_details:
                    departure = flight_details.get("departure") or {}
                    if departure and departure.get("date"):
                        parsed_date = parse_date_safe(departure["date"])
                        if parsed_date:
                            trip["departure_date"] = parsed_date
                            extracted_items.append(f"departure date: {parsed_date}")
                    
                    return_flight = flight_details.get("return") or {}
                    if return_flight and return_flight.get("date"):
                        parsed_date = parse_date_safe(return_flight["date"])
                        if parsed_date:
                            trip["return_date"] = parsed_date
                            extracted_items.append(f"return date: {parsed_date}")
                
                flight_travelers = extracted_json.get("travelers", [])
                if flight_travelers:
                    travelers["count"] = len(flight_travelers)
                    extracted_items.append(f"travelers: {len(flight_travelers)} person(s)")
            
            elif doc_type == "hotel_booking":
                # Handle None values from JSON
                location = extracted_json.get("location") or {}
                booking_dates = extracted_json.get("booking_dates") or {}
                
                if location:
                    address = location.get("address") or {}
                    if address and address.get("country"):
                        country = address["country"]
                        if not trip.get("destination"):
                            trip["destination"] = country
                            extracted_items.append(f"destination: {country}")
                
                if booking_dates:
                    check_in = booking_dates.get("check_in") or {}
                    if check_in and check_in.get("date"):
                        parsed_date = parse_date_safe(check_in["date"])
                        if parsed_date and not trip.get("departure_date"):
                            trip["departure_date"] = parsed_date
                            extracted_items.append(f"check-in date: {parsed_date}")
                    
                    check_out = booking_dates.get("check_out") or {}
                    if check_out and check_out.get("date"):
                        parsed_date = parse_date_safe(check_out["date"])
                        if parsed_date and not trip.get("return_date"):
                            trip["return_date"] = parsed_date
                            extracted_items.append(f"check-out date: {parsed_date}")
            
            elif doc_type == "itinerary":
                # Handle None values from JSON
                trip_overview = extracted_json.get("trip_overview") or {}
                destinations = extracted_json.get("destinations") or []
                adventure_sports = extracted_json.get("adventure_sports_detected") or {}
                
                if destinations:
                    first_dest = destinations[0]
                    if first_dest.get("country") and not trip.get("destination"):
                        trip["destination"] = first_dest["country"]
                        extracted_items.append(f"destination: {first_dest['country']}")
                
                if trip_overview.get("start_date"):
                    parsed_date = parse_date_safe(trip_overview["start_date"])
                    if parsed_date and not trip.get("departure_date"):
                        trip["departure_date"] = parsed_date
                        extracted_items.append(f"start date: {parsed_date}")
                
                if trip_overview.get("end_date"):
                    parsed_date = parse_date_safe(trip_overview["end_date"])
                    if parsed_date and not trip.get("return_date"):
                        trip["return_date"] = parsed_date
                        extracted_items.append(f"end date: {parsed_date}")
                
                if adventure_sports.get("has_adventure_sports"):
                    prefs["adventure_sports"] = True
                    extracted_items.append("adventure sports: Yes")
            
            elif doc_type == "visa_application":
                # Handle None values from JSON
                visa_details = extracted_json.get("visa_details") or {}
                planned_trip = extracted_json.get("planned_trip") or {}
                applicant = extracted_json.get("applicant") or {}
                
                if visa_details.get("destination_country") and not trip.get("destination"):
                    trip["destination"] = visa_details["destination_country"]
                    extracted_items.append(f"destination: {visa_details['destination_country']}")
                
                if planned_trip.get("intended_arrival_date"):
                    parsed_date = parse_date_safe(planned_trip["intended_arrival_date"])
                    if parsed_date and not trip.get("departure_date"):
                        trip["departure_date"] = parsed_date
                        extracted_items.append(f"intended arrival date: {parsed_date}")
                
                if planned_trip.get("intended_departure_date"):
                    parsed_date = parse_date_safe(planned_trip["intended_departure_date"])
                    if parsed_date and not trip.get("return_date"):
                        trip["return_date"] = parsed_date
                        extracted_items.append(f"intended departure date: {parsed_date}")
                
                if applicant.get("age") and not travelers.get("ages"):
                    age = applicant["age"]
                    if isinstance(age, int) and 0.08 <= age <= 110:
                        travelers["ages"] = [age]
                        travelers["count"] = 1
                        extracted_items.append(f"traveler age: {age}")
            
            # Note: We're using structured JSON from OCR service, so no need for LLM fallback
            # The JSON extractor already handles all document types with high accuracy
            
            state["trip_details"] = trip
            state["travelers_data"] = travelers
            state["preferences"] = prefs
            
            # Store extracted JSON in state for reference
            if "ocr_results" not in state:
                state["ocr_results"] = []
            state["ocr_results"].append(extracted_json)
            
            # Build confirmation response
            if extracted_items:
                response = f"Great! I've extracted the following information from your {doc_type.replace('_', ' ')}:\n\n"
                response += "\n".join([f"• {item}" for item in extracted_items])
                
                # Add confidence information if available
                high_conf_fields = extracted_json.get("high_confidence_fields", [])
                low_conf_fields = extracted_json.get("low_confidence_fields", [])
                if high_conf_fields or low_conf_fields:
                    response += f"\n\n**Confidence levels:**"
                    if high_conf_fields:
                        response += f"\n• High confidence ({len(high_conf_fields)} fields): Ready to use"
                    if low_conf_fields:
                        response += f"\n• Medium confidence ({len(low_conf_fields)} fields): Please verify"
                
                response += "\n\n**Please confirm if these details are correct.** If everything looks good, I'll recommend the best insurance plan for your trip!"
                
                # Set awaiting confirmation flag
                state["awaiting_confirmation"] = True
                state["confirmation_type"] = "document_extraction"
            else:
                response = "I've processed your document. Could you clarify what specific information you'd like me to extract? For example, travel dates, destination, or traveler details?"
            
            state["messages"].append(AIMessage(content=response))
            
            # Update intent to quote after processing document (to prevent routing back to process_document)
            state["current_intent"] = "quote"
            
            # If we have enough info, mark as ready for pricing (but wait for confirmation)
            if trip.get("destination") and trip.get("departure_date") and trip.get("return_date") and travelers.get("ages"):
                print(f"   ✅ Document contains all required info - awaiting confirmation before pricing")
            
        except Exception as e:
            print(f"   ⚠️  Error extracting info from document: {e}")
            import traceback
            traceback.print_exc()
            response = "I had trouble extracting information from your document. Could you please provide the details manually, or try uploading a clearer image?"
            state["messages"].append(AIMessage(content=response))
            # Ensure state is properly initialized before returning
            if "trip_details" not in state:
                state["trip_details"] = {}
            if "travelers_data" not in state:
                state["travelers_data"] = {}
            if "preferences" not in state:
                state["preferences"] = {}
            # Update intent to quote to prevent routing back to process_document
            state["current_intent"] = "quote"
        
        # Always return state to prevent routing errors
        return state
    
    def claims_guidance(state: ConversationState) -> ConversationState:
        """Provide claims guidance."""
        
        last_message = state["messages"][-1]
        user_input = last_message.content.lower()
        
        # Check if this is a document upload for claims
        if "[User uploaded a document" in str(last_message.content) or "Extracted text:" in str(last_message.content):
            # Extract OCR text
            message_content = last_message.content if hasattr(last_message, 'content') else str(last_message)
            ocr_text = ""
            if "Extracted text:" in message_content:
                parts = message_content.split("Extracted text:", 1)
                if len(parts) > 1:
                    ocr_text = parts[1].strip()
            
            # Try to identify claim document type from OCR text
            ocr_lower = ocr_text.lower()
            claim_type = None
            
            if any(word in ocr_lower for word in ["receipt", "invoice", "bill", "payment", "cost"]):
                claim_type = "medical"  # Likely medical receipt
            elif any(word in ocr_lower for word in ["delay", "late", "delayed"]):
                claim_type = "trip_delay"
            elif any(word in ocr_lower for word in ["lost", "stolen", "baggage", "luggage"]):
                claim_type = "baggage"
            
            if claim_type:
                requirements = tools.get_claim_requirements(claim_type)
                if requirements["success"]:
                    req_docs = requirements["requirements"].get("required_documents", [])
                    req_info = requirements["requirements"].get("required_info", [])
                    
                    response = f"I see you've uploaded a document related to a {claim_type} claim.\n\n"
                    response += f"For {claim_type} claims, you'll need:\n\n"
                    response += f"**Documents:** {', '.join(req_docs)}\n\n"
                    response += f"**Information:** {', '.join(req_info)}\n\n"
                    response += "I've extracted the text from your document. Would you like help filling out the claim form?"
                else:
                    response = "I've received your document. What type of claim are you looking to file?"
            else:
                response = "I've received your document. What type of claim are you looking to file?"
        else:
            # Regular claims guidance (no document)
            claim_type = None
            if "delay" in user_input:
                claim_type = "trip_delay"
            elif "medical" in user_input:
                claim_type = "medical"
            elif "baggage" in user_input:
                claim_type = "baggage"
            elif "theft" in user_input:
                claim_type = "theft"
            elif "cancellation" in user_input:
                claim_type = "cancellation"
            
            if claim_type:
                requirements = tools.get_claim_requirements(claim_type)
                
                if requirements["success"]:
                    req_docs = requirements["requirements"].get("required_documents", [])
                    req_info = requirements["requirements"].get("required_info", [])
                    
                    response = f"For {claim_type} claims, you'll need:\n\nDocuments: {', '.join(req_docs)}\n\nInformation: {', '.join(req_info)}"
                else:
                    response = "I can help you with claims guidance. What type of claim are you looking to file?"
            else:
                response = "I can help you with claims guidance. What type of claim are you looking to file?"
        
        state["messages"].append(AIMessage(content=response))
        
        return state
    
    def compliance(state: ConversationState) -> ConversationState:
        """Handle compliance and KYC requirements."""
        
        response = "Before we proceed, I need to confirm that you understand our terms and conditions. Do you consent to our data processing and privacy policy?"
        
        state["messages"].append(AIMessage(content=response))
        
        return state
    
    def customer_service(state: ConversationState) -> ConversationState:
        """Handle customer service requests and escalation."""
        
        # Check if we're in an active quote flow - if so, don't trigger handoff
        confirmation_received = state.get("confirmation_received", False)
        ready_for_pricing = state.get("_ready_for_pricing", False)
        has_destination = bool(state.get("trip_details", {}).get("destination"))
        in_active_quote_flow = confirmation_received or ready_for_pricing or has_destination
        
        if state.get("requires_human") and not in_active_quote_flow:
            # Create handoff request only if NOT in active quote flow
            handoff_result = tools.create_handoff_request(
                state["user_id"],
                "conversation_escalation",
                "User needs human assistance"
            )
            
            if handoff_result["success"]:
                response = "I'm connecting you with a human agent who can better assist you. They'll be with you shortly."
            else:
                response = "I'm having trouble connecting you with a human agent. Please try again or contact us directly."
        elif in_active_quote_flow:
            # If we're in quote flow but ended up here, redirect back to quote flow
            response = "Let me continue helping you with your travel insurance quote. What would you like to know?"
        else:
            response = "How else can I help you today?"
        
        state["messages"].append(AIMessage(content=response))
        
        return state
    
    def log_conversation_metrics(state: ConversationState):
        """Log metrics for analytics."""
        
        messages = state.get("messages", [])
        intent = state.get("current_intent", "")
        quote_data = state.get("quote_data")
        
        metrics = {
            "session_id": state.get("session_id", "unknown"),
            "message_count": len(messages),
            "intent": intent,
            "quote_generated": quote_data is not None,
            "loop_count": state.get("_loop_count", 0),
            "human_handoff": state.get("requires_human", False)
        }
        
        print(f"\n📊 CONVERSATION METRICS:")
        for key, value in metrics.items():
            print(f"   {key}: {value}")
        
        # TODO: Send to analytics service (Mixpanel, Segment, etc.)
        # For now, just log to console
        
        return metrics
    
    def should_continue(state: ConversationState) -> str:
        """Determine next step with loop protection and clear exit conditions."""
        
        # CRITICAL: Prevent infinite loops
        loop_count = state.get("_loop_count", 0)
        state["_loop_count"] = loop_count + 1
        
        if loop_count > 20:
            print(f"⚠️  LOOP LIMIT REACHED ({loop_count} iterations)")
            print(f"   Last intent: {state.get('current_intent')}")
            print(f"   Confirmation: {state.get('confirmation_received')}")
            print(f"   Ready for pricing: {state.get('_ready_for_pricing')}")
            print(f"   Pricing complete: {state.get('_pricing_complete')}")
            state["requires_human"] = True
            return "customer_service"
        
        # Log routing for debugging
        current_intent = state.get("current_intent", "unknown")
        print(f"🔀 Routing #{loop_count}: intent={current_intent}")
        
        # Priority 1: If policy created, END
        if state.get("_policy_created", False):
            print(f"   → END (policy created)")
            log_conversation_metrics(state)
            return END
        
        # Priority 2: Payment processing
        awaiting_payment = state.get("_awaiting_payment_confirmation", False)
        quote_data = state.get("quote_data")
        intent = state.get("current_intent", "")
        
        # Check for purchase intent (from LLM classification or keywords)
        purchase_intent = (intent == "purchase")
        
        # Also check for purchase keywords if intent wasn't classified as purchase
        if not purchase_intent:
            messages = state.get("messages", [])
            if messages:
                last_msg = messages[-1]
                user_input = last_msg.content.lower() if hasattr(last_msg, 'content') else str(last_msg).lower()
                purchase_keywords = ["buy", "purchase", "checkout", "take it", "i'll take", "i want", "get", "proceed"]
                purchase_intent = any(keyword in user_input for keyword in purchase_keywords)
        
        if awaiting_payment or (purchase_intent and quote_data and quote_data.get("quotes")):
            print(f"   → payment_processor")
            return "payment_processor"
        
        # Priority 3: If pricing is complete (but no purchase intent), END
        if state.get("_pricing_complete", False):
            print(f"   → END (pricing complete)")
            log_conversation_metrics(state)
            return END

<<<<<<< HEAD
        # Priority 4: Human handoff
        if state.get("requires_human"):
            print(f"   → customer_service")
            return "customer_service"
        
        # Priority 5: Non-quote intents
        if intent == "policy_explanation":
=======
        # Priority 2: Check if we're in an active quote flow first
        # If user has confirmed and we're ready for pricing, prioritize quote flow over handoff
        confirmation_received = state.get("confirmation_received", False)
        ready_for_pricing = state.get("_ready_for_pricing", False)
        in_active_quote_flow = confirmation_received or ready_for_pricing or state.get("trip_details", {}).get("destination")
        
        # Priority 3: Human handoff (but NOT if we're in active quote flow)
        if state.get("requires_human") and not in_active_quote_flow:
            print(f"   → customer_service (requires_human, not in quote flow)")
            return "customer_service"
        
        # Priority 4: Non-quote intents
        intent = state.get("current_intent", "")
        if intent == "document_upload":
            print(f"   → process_document")
            return "process_document"
        elif intent == "policy_explanation":
>>>>>>> 95bd68c0
            print(f"   → policy_explainer")
            return "policy_explainer"
        elif intent == "claims_guidance":
            print(f"   → claims_guidance")
            return "claims_guidance"
        elif intent == "human_handoff" and not in_active_quote_flow:
            # Only route to human handoff if NOT in active quote flow
            print(f"   → customer_service (human_handoff intent, not in quote flow)")
            return "customer_service"
        
<<<<<<< HEAD
        # Priority 6: Quote flow with clear progression
        if intent == "quote" or intent == "":
=======
        # Priority 5: Quote flow with clear progression
        if intent == "quote" or intent == "" or in_active_quote_flow:
            # Re-get these values (already checked above but being explicit)
>>>>>>> 95bd68c0
            confirmation_received = state.get("confirmation_received", False)
            ready_for_pricing = state.get("_ready_for_pricing", False)
            pricing_complete = state.get("_pricing_complete", False)
            current_question = state.get("current_question", "")
            awaiting_confirmation = state.get("awaiting_confirmation", False)
            has_area = state.get("trip_details", {}).get("area") is not None
            has_quote = state.get("quote_data") is not None
            
            print(f"   confirmed={confirmation_received}, ready={ready_for_pricing}")
            print(f"   area={has_area}, quote={has_quote}, complete={pricing_complete}")
            print(f"   current_question={current_question}, awaiting={awaiting_confirmation}")
            
            # If pricing already complete, we're done
            if pricing_complete or has_quote:
                print(f"   → END (quote exists)")
                log_conversation_metrics(state)
                return END
            
            # CRITICAL FIX: If we're waiting for user response, check if last message is from user
            # If we asked a question AND the last message is from AI, END turn
            # If we asked a question AND the last message is from user, process the answer
            messages = state.get("messages", [])
            if messages:
                last_msg_is_ai = isinstance(messages[-1], AIMessage)
                if (current_question or awaiting_confirmation) and last_msg_is_ai:
                    print(f"   → END (waiting for user response)")
                    return END
            
            # If confirmed and ready, proceed through pricing flow
            if confirmation_received and ready_for_pricing:
                if not has_area:
                    print(f"   → risk_assessment")
                    return "risk_assessment"
                elif has_area and not has_quote:
                    print(f"   → pricing")
                    return "pricing"
                else:
                    print(f"   → END")
                    log_conversation_metrics(state)
                    return END
            
            # Otherwise, continue collecting info
            print(f"   → needs_assessment")
            return "needs_assessment"
        
        # Default fallback
        print(f"   → needs_assessment (default)")
        return "needs_assessment"
    
    # Create the graph
    graph = StateGraph(ConversationState)
    
    # Add nodes
    graph.add_node("orchestrator", orchestrator)
    graph.add_node("needs_assessment", needs_assessment)
    graph.add_node("risk_assessment", risk_assessment)
    graph.add_node("pricing", pricing)
<<<<<<< HEAD
    graph.add_node("payment_processor", payment_processor)
=======
    graph.add_node("process_document", process_document)
>>>>>>> 95bd68c0
    graph.add_node("policy_explainer", policy_explainer)
    graph.add_node("claims_guidance", claims_guidance)
    graph.add_node("compliance", compliance)
    graph.add_node("customer_service", customer_service)
    
    # Add conditional edges from orchestrator
    graph.add_conditional_edges(
        "orchestrator",
        should_continue,
        {
            "needs_assessment": "needs_assessment",
            "risk_assessment": "risk_assessment",
            "pricing": "pricing",
<<<<<<< HEAD
            "payment_processor": "payment_processor",
=======
            "process_document": "process_document",
>>>>>>> 95bd68c0
            "policy_explainer": "policy_explainer",
            "claims_guidance": "claims_guidance",
            "customer_service": "customer_service",
            END: END
        }
    )
    
    # Add conditional edges from process_document (can proceed to quote flow or other intents)
    graph.add_conditional_edges(
        "process_document",
        should_continue,
        {
            "needs_assessment": "needs_assessment",
            "risk_assessment": "risk_assessment",
            "pricing": "pricing",
            "claims_guidance": "claims_guidance",
            "customer_service": "customer_service",
            END: END
        }
    )
    
    # Add conditional edges from needs_assessment (can loop or proceed)
    graph.add_conditional_edges(
        "needs_assessment",
        should_continue,
        {
            "needs_assessment": "needs_assessment",  # Loop back for more questions
            "risk_assessment": "risk_assessment",     # Proceed to risk assessment
            "pricing": "pricing",                      # Skip to pricing if area already mapped
            "customer_service": "customer_service",   # Human handoff
            END: END                                   # End if needed
        }
    )
    
    # Fixed edge from risk_assessment to pricing
    graph.add_edge("risk_assessment", "pricing")
    
    # Conditional edge from pricing
    graph.add_conditional_edges(
        "pricing",
        should_continue,
        {
            "payment_processor": "payment_processor",
            "customer_service": "customer_service",
            END: END
        }
    )
    
    # Conditional edge from payment_processor (can loop for confirmation or END)
    graph.add_conditional_edges(
        "payment_processor",
        should_continue,
        {
            "payment_processor": "payment_processor",  # Loop for payment confirmation
            "customer_service": "customer_service",
            END: END
        }
    )
    
    # Fixed edges for other nodes
    graph.add_edge("policy_explainer", END)
    graph.add_edge("claims_guidance", END)
    graph.add_edge("compliance", END)
    graph.add_edge("customer_service", END)
    
    # Set entry point
    graph.set_entry_point("orchestrator")
    
    # Configure LangGraph checkpointing
    try:
        checkpointer = get_or_create_checkpointer()
        
        if checkpointer is not None:
            # Use context manager properly with the graph
            compiled_graph = graph.compile(checkpointer=checkpointer)
            print("✅ Graph compiled with persistent checkpointing (PostgreSQL)")
            return compiled_graph
        else:
            print("⚠️  Checkpointing not available, using non-persistent mode")
            return graph.compile()
            
    except Exception as e:
        print(f"⚠️  Checkpointing setup failed: {e}")
        import traceback
        traceback.print_exc()
        print("⚠️  Falling back to non-persistent mode")
        return graph.compile()


def create_simple_conversation_graph(db) -> StateGraph:
    """Create a simplified conversation graph as fallback when sophisticated features fail."""
    
    tools = ConversationTools(db)
    
    def simple_orchestrator(state: ConversationState) -> ConversationState:
        """Simple intent detection without LLM."""
        
        last_message = state["messages"][-1]
        user_input = last_message.content.lower()
        
        # Simple keyword-based intent detection
        if any(word in user_input for word in ["quote", "price", "cost", "insurance"]):
            state["current_intent"] = "quote"
            state["confidence_score"] = 0.8
        elif any(word in user_input for word in ["policy", "coverage", "what does"]):
            state["current_intent"] = "policy_explanation"
            state["confidence_score"] = 0.7
        elif any(word in user_input for word in ["claim", "file", "submit"]):
            state["current_intent"] = "claims_guidance"
            state["confidence_score"] = 0.8
        elif any(word in user_input for word in ["human", "agent", "help", "support"]):
            state["current_intent"] = "human_handoff"
            state["confidence_score"] = 0.9
        else:
            state["current_intent"] = "general_inquiry"
            state["confidence_score"] = 0.5
        
        # Check if human handoff is needed
        if state["confidence_score"] < 0.6:
            state["requires_human"] = True
        
        return state
    
    def simple_needs_assessment(state: ConversationState) -> ConversationState:
        """Simple trip information collection."""
        
        collected = state.get("collected_slots", {})
        last_message = state["messages"][-1]
        user_input = last_message.content.lower()
        
        # Simple keyword extraction
        if "trip" in user_input or "travel" in user_input:
            if "start" in user_input or "begin" in user_input:
                collected["trip_start"] = "extracted_date"
            if "end" in user_input or "finish" in user_input:
                collected["trip_end"] = "extracted_date"
            if "destination" in user_input or "going to" in user_input:
                collected["destinations"] = ["extracted_destination"]
        
        if "traveler" in user_input or "person" in user_input:
            collected["travelers"] = [{"name": "extracted_name", "age": 30}]
        
        if "activity" in user_input or "doing" in user_input:
            collected["activities"] = [{"type": "sightseeing"}]
        
        state["collected_slots"] = collected
        
        # Generate response based on missing information
        missing_info = []
        if not collected.get("trip_start"):
            missing_info.append("trip start date")
        if not collected.get("destinations"):
            missing_info.append("destinations")
        if not collected.get("travelers"):
            missing_info.append("traveler information")
        
        if missing_info:
            response = f"I need some more information to provide an accurate quote. Please provide: {', '.join(missing_info)}."
        else:
            response = "Great! I have enough information to provide a quote. Let me calculate that for you."
        
        state["messages"].append(AIMessage(content=response))
        return state
    
    def simple_pricing(state: ConversationState) -> ConversationState:
        """Simple pricing calculation."""
        
        quote_data = state.get("quote_data", {})
        
        if quote_data:
            # Calculate quote range using tools
            range_result = tools.get_quote_range(
                "basic_travel",  # Default product type
                quote_data.get("travelers", []),
                quote_data.get("activities", []),
                7,  # Default duration
                quote_data.get("destinations", [])
            )
            
            if range_result["success"]:
                price_min = range_result["price_min"]
                price_max = range_result["price_max"]
                
                response = f"Based on your trip details, I can provide a quote range of ${price_min:.2f} - ${price_max:.2f}. Would you like me to calculate a firm price?"
                
                state["quote_data"]["price_range"] = {
                    "min": price_min,
                    "max": price_max,
                    "breakdown": range_result["breakdown"]
                }
            else:
                response = "I'm having trouble calculating the quote. Let me connect you with a human agent."
                state["requires_human"] = True
        else:
            response = "I need more information to calculate your quote. Please provide your trip details."
        
        state["messages"].append(AIMessage(content=response))
        return state
    
    def simple_should_continue(state: ConversationState) -> str:
        """Simple routing logic."""
        
        intent = state.get("current_intent")
        
        if state.get("requires_human"):
            return "customer_service"
        
        if intent == "quote":
            if not state.get("collected_slots"):
                return "needs_assessment"
            elif not state.get("quote_data"):
                return "pricing"
            else:
                return END
        elif intent == "policy_explanation":
            return "policy_explainer"
        elif intent == "claims_guidance":
            return "claims_guidance"
        elif intent == "human_handoff":
            return "customer_service"
        else:
            return "customer_service"
    
    # Create the simple graph
    simple_graph = StateGraph(ConversationState)
    
    # Add nodes
    simple_graph.add_node("orchestrator", simple_orchestrator)
    simple_graph.add_node("needs_assessment", simple_needs_assessment)
    simple_graph.add_node("pricing", simple_pricing)
    simple_graph.add_node("policy_explainer", policy_explainer)
    simple_graph.add_node("claims_guidance", claims_guidance)
    simple_graph.add_node("customer_service", customer_service)
    
    # Add edges
    simple_graph.set_entry_point("orchestrator")
    
    simple_graph.add_conditional_edges(
        "orchestrator",
        simple_should_continue,
        {
            "needs_assessment": "needs_assessment",
            "pricing": "pricing",
            "policy_explainer": "policy_explainer",
            "claims_guidance": "claims_guidance",
            "customer_service": "customer_service",
            END: END
        }
    )
    
    simple_graph.add_edge("needs_assessment", "pricing")
    simple_graph.add_edge("pricing", END)
    simple_graph.add_edge("policy_explainer", END)
    simple_graph.add_edge("claims_guidance", END)
    simple_graph.add_edge("customer_service", END)
    
    return simple_graph.compile()


# def create_conversation_graph_no_checkpoint(db) -> StateGraph:
#     """Create conversation graph without checkpointing for fallback."""
#     # Reuse the same graph creation logic but without checkpointing
#     tools = ConversationTools(db)
#     llm_client = GroqLLMClient()
#     pricing_service = PricingService()
#     
#     def risk_assessment(state: ConversationState) -> ConversationState:
#         """Map destination to geographic area for pricing."""
#         trip = state.get("trip_details", {})
#         destination = trip.get("destination")
#         
#         if destination:
#             # Simple area mapping
#             if destination.lower() in ["japan", "tokyo", "osaka"]:
#                 trip["area"] = "asia_developed"
#             elif destination.lower() in ["thailand", "bangkok"]:
#                 trip["area"] = "asia_developing"
#             else:
#                 trip["area"] = "asia_developed"  # Default
#         
#         response = "Great! I've mapped your destination to the appropriate region for pricing."
#         state["messages"].append(AIMessage(content=response))
#         return state
#     
#     def pricing(state: ConversationState) -> ConversationState:
#         """Generate insurance quotes using pricing service."""
#         try:
#             trip = state.get("trip_details", {})
#             travelers = state.get("travelers_data", {})
#             preferences = state.get("preferences", {})
#             
#             # Generate quote
#             quote_result = pricing_service.generate_quote(
#                 destination=trip.get("destination", "Japan"),
#                 departure_date=trip.get("departure_date", date(2025, 12, 15)),
#                 return_date=trip.get("return_date", date(2025, 12, 22)),
#                 travelers=travelers.get("ages", [30]),
#                 adventure_sports=preferences.get("adventure_sports", False)
#             )
#             
#             if quote_result["success"]:
#                 state["quote_data"] = quote_result
#                 response = f"""Here are your travel insurance options:
# 
# 💰 **Standard Plan**: ${quote_result['quotes']['standard']['price']:.2f}
#    - Medical coverage: ${quote_result['quotes']['standard']['coverage']['medical']:,}
#    - Trip cancellation: ${quote_result['quotes']['standard']['coverage']['trip_cancellation']:,}
# 
# 💰 **Premium Plan**: ${quote_result['quotes']['premium']['price']:.2f}
#    - Medical coverage: ${quote_result['quotes']['premium']['coverage']['medical']:,}
#    - Trip cancellation: ${quote_result['quotes']['premium']['coverage']['trip_cancellation']:,}
# 
# Would you like to proceed with one of these options?"""
#             else:
#                 response = "I'm sorry, I couldn't generate quotes at this time. Please try again later."
#             
#             state["messages"].append(AIMessage(content=response))
#             return state
#             
#         except Exception as e:
#             response = "I'm having trouble generating quotes. Please try again."
#             state["messages"].append(AIMessage(content=response))
#             return state
#     
#     # Create the graph
#     graph = StateGraph(ConversationState)
#     
#     # Add nodes
#     graph.add_node("orchestrator", orchestrator)
#     graph.add_node("needs_assessment", needs_assessment)
#     graph.add_node("risk_assessment", risk_assessment)
#     graph.add_node("pricing", pricing)
#     
#     # Add edges
#     graph.set_entry_point("orchestrator")
#     
#     graph.add_conditional_edges(
#         "orchestrator",
#         should_continue,
#         {
#             "needs_assessment": "needs_assessment",
#             "risk_assessment": "risk_assessment",
#             "pricing": "pricing",
#             END: END
#         }
#     )
#     
#     graph.add_conditional_edges(
#         "needs_assessment",
#         should_continue,
#         {
#             "needs_assessment": "needs_assessment",
#             "risk_assessment": "risk_assessment",
#             "pricing": "pricing",
#             END: END
#         }
#     )
#     
#     graph.add_edge("risk_assessment", "pricing")
#     graph.add_edge("pricing", END)
#     
#     # Compile without checkpointing
#     return graph.compile()<|MERGE_RESOLUTION|>--- conflicted
+++ resolved
@@ -185,7 +185,6 @@
     _ready_for_pricing: bool  # Flag when ready to generate quote
     _pricing_complete: bool  # Flag when quote has been generated
     trip_id: str  # Database trip ID (created after destination is provided)
-<<<<<<< HEAD
     # Payment processing
     _payment_intent_id: str  # Payment intent ID for tracking
     _awaiting_payment_confirmation: bool  # Waiting for user to confirm payment
@@ -193,13 +192,11 @@
     # Claims intelligence fields
     claims_insights: Optional[Dict[str, Any]]  # Store risk analysis results
     risk_narrative: Optional[str]  # LLM-generated risk narrative
-=======
     # OCR and document processing
     uploaded_images: List[Dict[str, Any]]  # Metadata about uploaded images/documents
     ocr_results: List[Dict[str, Any]]  # OCR extraction results
     document_data: List[Dict[str, Any]]  # Structured JSON data from uploaded documents
     uploaded_filename: str  # Filename of the most recently uploaded document
->>>>>>> 95bd68c0
 
 
 def create_conversation_graph(db) -> StateGraph:
@@ -1616,7 +1613,6 @@
             log_conversation_metrics(state)
             return END
 
-<<<<<<< HEAD
         # Priority 4: Human handoff
         if state.get("requires_human"):
             print(f"   → customer_service")
@@ -1624,7 +1620,6 @@
         
         # Priority 5: Non-quote intents
         if intent == "policy_explanation":
-=======
         # Priority 2: Check if we're in an active quote flow first
         # If user has confirmed and we're ready for pricing, prioritize quote flow over handoff
         confirmation_received = state.get("confirmation_received", False)
@@ -1642,7 +1637,6 @@
             print(f"   → process_document")
             return "process_document"
         elif intent == "policy_explanation":
->>>>>>> 95bd68c0
             print(f"   → policy_explainer")
             return "policy_explainer"
         elif intent == "claims_guidance":
@@ -1653,14 +1647,9 @@
             print(f"   → customer_service (human_handoff intent, not in quote flow)")
             return "customer_service"
         
-<<<<<<< HEAD
-        # Priority 6: Quote flow with clear progression
-        if intent == "quote" or intent == "":
-=======
         # Priority 5: Quote flow with clear progression
         if intent == "quote" or intent == "" or in_active_quote_flow:
             # Re-get these values (already checked above but being explicit)
->>>>>>> 95bd68c0
             confirmation_received = state.get("confirmation_received", False)
             ready_for_pricing = state.get("_ready_for_pricing", False)
             pricing_complete = state.get("_pricing_complete", False)
@@ -1718,11 +1707,8 @@
     graph.add_node("needs_assessment", needs_assessment)
     graph.add_node("risk_assessment", risk_assessment)
     graph.add_node("pricing", pricing)
-<<<<<<< HEAD
     graph.add_node("payment_processor", payment_processor)
-=======
     graph.add_node("process_document", process_document)
->>>>>>> 95bd68c0
     graph.add_node("policy_explainer", policy_explainer)
     graph.add_node("claims_guidance", claims_guidance)
     graph.add_node("compliance", compliance)
@@ -1736,11 +1722,8 @@
             "needs_assessment": "needs_assessment",
             "risk_assessment": "risk_assessment",
             "pricing": "pricing",
-<<<<<<< HEAD
             "payment_processor": "payment_processor",
-=======
             "process_document": "process_document",
->>>>>>> 95bd68c0
             "policy_explainer": "policy_explainer",
             "claims_guidance": "claims_guidance",
             "customer_service": "customer_service",
