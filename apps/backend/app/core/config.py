--- conflicted
+++ resolved
@@ -38,27 +38,14 @@
     stripe_publishable_key: Optional[str] = None
     
     # LLM Configuration
-<<<<<<< HEAD
     model_name: str = "llama3-8b-8192"  # Default Groq model
+    embedding_model: str = "text-embedding-3-small"
+    
+    # Groq Configuration
     groq_model: Optional[str] = None  # Alternative Groq model specification
     groq_temperature: Optional[float] = None
     groq_max_tokens: Optional[int] = None
     groq_timeout: Optional[int] = None
-    embedding_model: str = "text-embedding-3-small"
-    
-    # LangGraph Configuration
-    langgraph_checkpoint_db: Optional[str] = None
-=======
-    model_name: str = "llama3-8b-8192"  # Default Groq model (from backend branch)
-    embedding_model: str = "text-embedding-3-small"
-    
-    # Groq Configuration
-    # Groq-specific model configuration (flexible from backend branch)
-    groq_model: Optional[str] = None  # Alternative Groq model specification
-    groq_temperature: Optional[float] = None
-    groq_max_tokens: Optional[int] = None
-    groq_timeout: Optional[int] = None
->>>>>>> b24a6ac6
     
     # Vector Store
     vector_dimension: int = 1536  # OpenAI embedding dimension
