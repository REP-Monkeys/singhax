--- conflicted
+++ resolved
@@ -62,11 +62,7 @@
     next_public_api_url: Optional[str] = None
     
     class Config:
-<<<<<<< HEAD
-        env_file = "../../.env"  # Look for .env in project root
-=======
         env_file = "../../.env"  # Look in project root
->>>>>>> 4698d850
         case_sensitive = False
         extra = "ignore"  # Ignore extra fields from .env
 
